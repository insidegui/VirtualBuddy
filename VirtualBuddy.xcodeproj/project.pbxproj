// !$*UTF8*$!
{
	archiveVersion = 1;
	classes = {
	};
	objectVersion = 55;
	objects = {

/* Begin PBXBuildFile section */
		0196B45329292B2A00614EF1 /* LinuxVirtualMachineConfigurationHelper.swift in Sources */ = {isa = PBXBuildFile; fileRef = 0196B45229292B2A00614EF1 /* LinuxVirtualMachineConfigurationHelper.swift */; };
		4BA6BE7D293D22E500F396AE /* VirtualMachineConfigurationHelper.swift in Sources */ = {isa = PBXBuildFile; fileRef = 4BA6BE7C293D22E500F396AE /* VirtualMachineConfigurationHelper.swift */; };
		F413696229916F6E002CE8D3 /* StatusItemButton.swift in Sources */ = {isa = PBXBuildFile; fileRef = F413695129916F6E002CE8D3 /* StatusItemButton.swift */; };
		F413696329916F6E002CE8D3 /* StatusBarPanelChrome.swift in Sources */ = {isa = PBXBuildFile; fileRef = F413695229916F6E002CE8D3 /* StatusBarPanelChrome.swift */; };
		F413696429916F6E002CE8D3 /* StatusItemProviderProtocol.swift in Sources */ = {isa = PBXBuildFile; fileRef = F413695329916F6E002CE8D3 /* StatusItemProviderProtocol.swift */; };
		F413696529916F6E002CE8D3 /* StatusItemPanelContentController.swift in Sources */ = {isa = PBXBuildFile; fileRef = F413695529916F6E002CE8D3 /* StatusItemPanelContentController.swift */; };
		F413696729916F6E002CE8D3 /* VUIAppKitViewControllerHost.swift in Sources */ = {isa = PBXBuildFile; fileRef = F413695729916F6E002CE8D3 /* VUIAppKitViewControllerHost.swift */; };
		F413696829916F6E002CE8D3 /* StatusItemMenuBarExtraView.swift in Sources */ = {isa = PBXBuildFile; fileRef = F413695829916F6E002CE8D3 /* StatusItemMenuBarExtraView.swift */; };
		F413696929916F6E002CE8D3 /* StatusBarContentPanel.swift in Sources */ = {isa = PBXBuildFile; fileRef = F413695929916F6E002CE8D3 /* StatusBarContentPanel.swift */; };
		F413696A29916F6E002CE8D3 /* StatusBarHighlightView.swift in Sources */ = {isa = PBXBuildFile; fileRef = F413695A29916F6E002CE8D3 /* StatusBarHighlightView.swift */; };
		F413696B29916F6E002CE8D3 /* NSStatusItem+.h in Headers */ = {isa = PBXBuildFile; fileRef = F413695C29916F6E002CE8D3 /* NSStatusItem+.h */; settings = {ATTRIBUTES = (Public, ); }; };
		F413696C29916F6E002CE8D3 /* NSApplication+MenuBar.h in Headers */ = {isa = PBXBuildFile; fileRef = F413695D29916F6E002CE8D3 /* NSApplication+MenuBar.h */; settings = {ATTRIBUTES = (Public, ); }; };
		F413696D29916F6E002CE8D3 /* NSStatusBarPrivate.h in Headers */ = {isa = PBXBuildFile; fileRef = F413695E29916F6E002CE8D3 /* NSStatusBarPrivate.h */; };
		F413696E29916F6E002CE8D3 /* NSApplication+MenuBar.m in Sources */ = {isa = PBXBuildFile; fileRef = F413695F29916F6E002CE8D3 /* NSApplication+MenuBar.m */; };
		F413696F29916F6E002CE8D3 /* NSStatusItem+.m in Sources */ = {isa = PBXBuildFile; fileRef = F413696029916F6E002CE8D3 /* NSStatusItem+.m */; };
		F413697029916F6E002CE8D3 /* StatusItemManager.swift in Sources */ = {isa = PBXBuildFile; fileRef = F413696129916F6E002CE8D3 /* StatusItemManager.swift */; };
		F413697929917135002CE8D3 /* CGFloat+OnePixel.swift in Sources */ = {isa = PBXBuildFile; fileRef = F413697829917135002CE8D3 /* CGFloat+OnePixel.swift */; };
		F4136999299179B1002CE8D3 /* Main.storyboard in Resources */ = {isa = PBXBuildFile; fileRef = F4136998299179B1002CE8D3 /* Main.storyboard */; };
		F413699A299179F8002CE8D3 /* VirtualCore.framework in Frameworks */ = {isa = PBXBuildFile; fileRef = F4BE9C6527FF053A00B648F8 /* VirtualCore.framework */; };
		F413699B299179F8002CE8D3 /* VirtualCore.framework in Embed Frameworks */ = {isa = PBXBuildFile; fileRef = F4BE9C6527FF053A00B648F8 /* VirtualCore.framework */; settings = {ATTRIBUTES = (CodeSignOnCopy, RemoveHeadersOnCopy, ); }; };
		F413699E299179F8002CE8D3 /* VirtualUI.framework in Frameworks */ = {isa = PBXBuildFile; fileRef = F498ACFE2884BF13006F1C00 /* VirtualUI.framework */; };
		F413699F299179F8002CE8D3 /* VirtualUI.framework in Embed Frameworks */ = {isa = PBXBuildFile; fileRef = F498ACFE2884BF13006F1C00 /* VirtualUI.framework */; settings = {ATTRIBUTES = (CodeSignOnCopy, RemoveHeadersOnCopy, ); }; };
		F41369A329917FA0002CE8D3 /* ScreenChangeModifier.swift in Sources */ = {isa = PBXBuildFile; fileRef = F41369A229917FA0002CE8D3 /* ScreenChangeModifier.swift */; };
		F41369A6299183C8002CE8D3 /* GuestLaunchAtLoginManager.swift in Sources */ = {isa = PBXBuildFile; fileRef = F41369A5299183C8002CE8D3 /* GuestLaunchAtLoginManager.swift */; };
		F41369AE29918576002CE8D3 /* GuestHelperAppDelegate.swift in Sources */ = {isa = PBXBuildFile; fileRef = F41369AD29918576002CE8D3 /* GuestHelperAppDelegate.swift */; };
		F41369B229918576002CE8D3 /* Assets.xcassets in Resources */ = {isa = PBXBuildFile; fileRef = F41369B129918576002CE8D3 /* Assets.xcassets */; };
		F41369B529918576002CE8D3 /* Main.storyboard in Resources */ = {isa = PBXBuildFile; fileRef = F41369B329918576002CE8D3 /* Main.storyboard */; };
		F41369BF2991863A002CE8D3 /* VirtualBuddyGuestHelper.app in Embed Login Item */ = {isa = PBXBuildFile; fileRef = F41369AB29918576002CE8D3 /* VirtualBuddyGuestHelper.app */; settings = {ATTRIBUTES = (RemoveHeadersOnCopy, ); }; };
		F41369CA2991A492002CE8D3 /* HostConnectionStateProvider.swift in Sources */ = {isa = PBXBuildFile; fileRef = F41369C92991A492002CE8D3 /* HostConnectionStateProvider.swift */; };
		F41369CC2991A68F002CE8D3 /* GuestSharedFoldersManager.swift in Sources */ = {isa = PBXBuildFile; fileRef = F41369CB2991A68F002CE8D3 /* GuestSharedFoldersManager.swift */; };
		F417255B2884D79C004FF8A7 /* FixSwiftUIMaterialInPreviews.m in Sources */ = {isa = PBXBuildFile; fileRef = F417255A2884D79C004FF8A7 /* FixSwiftUIMaterialInPreviews.m */; };
		F417255D288604A8004FF8A7 /* SoundConfigurationView.swift in Sources */ = {isa = PBXBuildFile; fileRef = F417255C288604A8004FF8A7 /* SoundConfigurationView.swift */; };
		F417255F28861604004FF8A7 /* DecodableDefault.swift in Sources */ = {isa = PBXBuildFile; fileRef = F417255E28861604004FF8A7 /* DecodableDefault.swift */; };
		F417256128861A05004FF8A7 /* SharingConfigurationView.swift in Sources */ = {isa = PBXBuildFile; fileRef = F417256028861A05004FF8A7 /* SharingConfigurationView.swift */; };
		F41725632886DD37004FF8A7 /* SharedFolderListItem.swift in Sources */ = {isa = PBXBuildFile; fileRef = F41725622886DD37004FF8A7 /* SharedFolderListItem.swift */; };
		F41725662886DF58004FF8A7 /* OpenSavePanelUtils.swift in Sources */ = {isa = PBXBuildFile; fileRef = F41725652886DF58004FF8A7 /* OpenSavePanelUtils.swift */; };
		F41725682886E5AD004FF8A7 /* MaterialView.swift in Sources */ = {isa = PBXBuildFile; fileRef = F41725672886E5AD004FF8A7 /* MaterialView.swift */; };
		F417256C2887500F004FF8A7 /* StorageConfigurationView.swift in Sources */ = {isa = PBXBuildFile; fileRef = F417256B2887500F004FF8A7 /* StorageConfigurationView.swift */; };
		F417256F2887544A004FF8A7 /* StorageDeviceDetailView.swift in Sources */ = {isa = PBXBuildFile; fileRef = F417256E2887544A004FF8A7 /* StorageDeviceDetailView.swift */; };
		F417257128877121004FF8A7 /* DiskImageGenerator.swift in Sources */ = {isa = PBXBuildFile; fileRef = F417257028877121004FF8A7 /* DiskImageGenerator.swift */; };
		F417257428877478004FF8A7 /* VirtualCore.xcassets in Resources */ = {isa = PBXBuildFile; fileRef = F417257328877478004FF8A7 /* VirtualCore.xcassets */; };
		F41725762887758A004FF8A7 /* RandomNameGenerator.swift in Sources */ = {isa = PBXBuildFile; fileRef = F41725752887758A004FF8A7 /* RandomNameGenerator.swift */; };
		F422586D2885CC9F009420AE /* SharedFocusEnvironment.swift in Sources */ = {isa = PBXBuildFile; fileRef = F422586C2885CC9F009420AE /* SharedFocusEnvironment.swift */; };
		F42258702885D537009420AE /* EphemeralTextField.swift in Sources */ = {isa = PBXBuildFile; fileRef = F422586F2885D537009420AE /* EphemeralTextField.swift */; };
		F42258722885E100009420AE /* VMConfigurationSheet.swift in Sources */ = {isa = PBXBuildFile; fileRef = F42258712885E100009420AE /* VMConfigurationSheet.swift */; };
		F42258742885E10B009420AE /* VMConfigurationViewModel.swift in Sources */ = {isa = PBXBuildFile; fileRef = F42258732885E10B009420AE /* VMConfigurationViewModel.swift */; };
		F42258782885E14A009420AE /* DisplayConfigurationView.swift in Sources */ = {isa = PBXBuildFile; fileRef = F42258772885E14A009420AE /* DisplayConfigurationView.swift */; };
		F422587A2885E17D009420AE /* ConfigurationSection.swift in Sources */ = {isa = PBXBuildFile; fileRef = F42258792885E17D009420AE /* ConfigurationSection.swift */; };
		F422587C2885E1CE009420AE /* NetworkConfigurationView.swift in Sources */ = {isa = PBXBuildFile; fileRef = F422587B2885E1CE009420AE /* NetworkConfigurationView.swift */; };
		F422587E2885E2ED009420AE /* HardwareConfigurationView.swift in Sources */ = {isa = PBXBuildFile; fileRef = F422587D2885E2ED009420AE /* HardwareConfigurationView.swift */; };
		F42258802885E71D009420AE /* PropertyControl.swift in Sources */ = {isa = PBXBuildFile; fileRef = F422587F2885E71D009420AE /* PropertyControl.swift */; };
		F428622D2AE8726D0052F029 /* VirtualMachineControls.swift in Sources */ = {isa = PBXBuildFile; fileRef = F428622C2AE8726D0052F029 /* VirtualMachineControls.swift */; };
		F428622E2AE87D7E0052F029 /* DeepLinkSecurity.framework in Frameworks */ = {isa = PBXBuildFile; fileRef = F43B01152AD858FE00164CD1 /* DeepLinkSecurity.framework */; };
		F428622F2AE87D7E0052F029 /* DeepLinkSecurity.framework in Embed Frameworks */ = {isa = PBXBuildFile; fileRef = F43B01152AD858FE00164CD1 /* DeepLinkSecurity.framework */; settings = {ATTRIBUTES = (CodeSignOnCopy, RemoveHeadersOnCopy, ); }; };
		F42862372AE947C90052F029 /* WHPayload.swift in Sources */ = {isa = PBXBuildFile; fileRef = F42862362AE947C90052F029 /* WHPayload.swift */; };
		F42C014A2888C2F800EB15CD /* InstallationConsole.swift in Sources */ = {isa = PBXBuildFile; fileRef = F42C01492888C2F800EB15CD /* InstallationConsole.swift */; };
		F42C014C2888C34B00EB15CD /* LogConsole.swift in Sources */ = {isa = PBXBuildFile; fileRef = F42C014B2888C34B00EB15CD /* LogConsole.swift */; };
		F42C014E2888CBCB00EB15CD /* InstallProgressStepView.swift in Sources */ = {isa = PBXBuildFile; fileRef = F42C014D2888CBCB00EB15CD /* InstallProgressStepView.swift */; };
		F42C015A2888FC0C00EB15CD /* LibraryView.swift in Sources */ = {isa = PBXBuildFile; fileRef = F42C01512888FC0C00EB15CD /* LibraryView.swift */; };
		F42C015B2888FC0C00EB15CD /* VMSessionConfigurationView.swift in Sources */ = {isa = PBXBuildFile; fileRef = F42C01542888FC0C00EB15CD /* VMSessionConfigurationView.swift */; };
		F42C015C2888FC0C00EB15CD /* VirtualMachineSessionView.swift in Sources */ = {isa = PBXBuildFile; fileRef = F42C01552888FC0C00EB15CD /* VirtualMachineSessionView.swift */; };
		F42C015D2888FC0C00EB15CD /* SwiftUIVMView.swift in Sources */ = {isa = PBXBuildFile; fileRef = F42C01572888FC0C00EB15CD /* SwiftUIVMView.swift */; };
		F42C015E2888FC0C00EB15CD /* PreferencesView.swift in Sources */ = {isa = PBXBuildFile; fileRef = F42C01592888FC0C00EB15CD /* PreferencesView.swift */; };
		F42C01612888FC3500EB15CD /* LibraryItemView.swift in Sources */ = {isa = PBXBuildFile; fileRef = F42C01602888FC3500EB15CD /* LibraryItemView.swift */; };
		F43B01182AD858FE00164CD1 /* DeepLinkSecurity.h in Headers */ = {isa = PBXBuildFile; fileRef = F43B01172AD858FE00164CD1 /* DeepLinkSecurity.h */; settings = {ATTRIBUTES = (Public, ); }; };
		F43B011B2AD858FE00164CD1 /* DeepLinkSecurity.framework in Frameworks */ = {isa = PBXBuildFile; fileRef = F43B01152AD858FE00164CD1 /* DeepLinkSecurity.framework */; };
		F43B011C2AD858FE00164CD1 /* DeepLinkSecurity.framework in Embed Frameworks */ = {isa = PBXBuildFile; fileRef = F43B01152AD858FE00164CD1 /* DeepLinkSecurity.framework */; settings = {ATTRIBUTES = (CodeSignOnCopy, RemoveHeadersOnCopy, ); }; };
		F43B01352AD8590F00164CD1 /* DeepLinkAuthUI.swift in Sources */ = {isa = PBXBuildFile; fileRef = F43B01242AD8590F00164CD1 /* DeepLinkAuthUI.swift */; };
		F43B01362AD8590F00164CD1 /* DeepLinkSentinel.swift in Sources */ = {isa = PBXBuildFile; fileRef = F43B01252AD8590F00164CD1 /* DeepLinkSentinel.swift */; };
		F43B01372AD8590F00164CD1 /* OpenDeepLinkRequest.swift in Sources */ = {isa = PBXBuildFile; fileRef = F43B01272AD8590F00164CD1 /* OpenDeepLinkRequest.swift */; };
		F43B01382AD8590F00164CD1 /* DeepLinkClientDescriptor.swift in Sources */ = {isa = PBXBuildFile; fileRef = F43B01282AD8590F00164CD1 /* DeepLinkClientDescriptor.swift */; };
		F43B01392AD8590F00164CD1 /* DeepLinkClient+Crypto.swift in Sources */ = {isa = PBXBuildFile; fileRef = F43B012A2AD8590F00164CD1 /* DeepLinkClient+Crypto.swift */; };
		F43B013A2AD8590F00164CD1 /* DeepLinkClientDescriptor+.swift in Sources */ = {isa = PBXBuildFile; fileRef = F43B012B2AD8590F00164CD1 /* DeepLinkClientDescriptor+.swift */; };
		F43B013B2AD8590F00164CD1 /* DeepLinkClient.swift in Sources */ = {isa = PBXBuildFile; fileRef = F43B012C2AD8590F00164CD1 /* DeepLinkClient.swift */; };
		F43B013C2AD8590F00164CD1 /* KeychainDeepLinkAuthStore.swift in Sources */ = {isa = PBXBuildFile; fileRef = F43B012E2AD8590F00164CD1 /* KeychainDeepLinkAuthStore.swift */; };
		F43B013D2AD8590F00164CD1 /* MemoryDeepLinkAuthStore.swift in Sources */ = {isa = PBXBuildFile; fileRef = F43B012F2AD8590F00164CD1 /* MemoryDeepLinkAuthStore.swift */; };
		F43B013E2AD8590F00164CD1 /* DeepLinkManagementStore.swift in Sources */ = {isa = PBXBuildFile; fileRef = F43B01302AD8590F00164CD1 /* DeepLinkManagementStore.swift */; };
		F43B013F2AD8590F00164CD1 /* UserDefaultsDeepLinkManagementStore.swift in Sources */ = {isa = PBXBuildFile; fileRef = F43B01312AD8590F00164CD1 /* UserDefaultsDeepLinkManagementStore.swift */; };
		F43B01402AD8590F00164CD1 /* DeepLinkAuthStore.swift in Sources */ = {isa = PBXBuildFile; fileRef = F43B01322AD8590F00164CD1 /* DeepLinkAuthStore.swift */; };
		F43B01412AD8590F00164CD1 /* DeepLinkSecurityDefines.swift in Sources */ = {isa = PBXBuildFile; fileRef = F43B01342AD8590F00164CD1 /* DeepLinkSecurityDefines.swift */; };
		F43B01442AD85A6500164CD1 /* VirtualBuddyDeepLinks.swift in Sources */ = {isa = PBXBuildFile; fileRef = F43B01432AD85A6500164CD1 /* VirtualBuddyDeepLinks.swift */; };
		F43B01472AD85A7D00164CD1 /* URLQueryItemCoder in Frameworks */ = {isa = PBXBuildFile; productRef = F43B01462AD85A7D00164CD1 /* URLQueryItemCoder */; };
		F43B014B2AD85ABB00164CD1 /* DeepLinkAuthDialog.swift in Sources */ = {isa = PBXBuildFile; fileRef = F43B01492AD85ABB00164CD1 /* DeepLinkAuthDialog.swift */; };
		F43B014E2AD86BFA00164CD1 /* DeepLinkHandler.swift in Sources */ = {isa = PBXBuildFile; fileRef = F43B014D2AD86BFA00164CD1 /* DeepLinkHandler.swift */; };
		F443620A29B7947A00745B43 /* GuestAdditionsDiskImage.swift in Sources */ = {isa = PBXBuildFile; fileRef = F443620929B7947A00745B43 /* GuestAdditionsDiskImage.swift */; };
		F443620C29B79A6800745B43 /* VirtualBuddyGuest.app in Embed Guest App */ = {isa = PBXBuildFile; fileRef = F4C18A4228491B8500335EC7 /* VirtualBuddyGuest.app */; settings = {ATTRIBUTES = (RemoveHeadersOnCopy, ); }; };
		F443620F29B7A0C600745B43 /* CreateGuestImage.sh in Resources */ = {isa = PBXBuildFile; fileRef = F443620E29B7A0C600745B43 /* CreateGuestImage.sh */; };
		F4450CCA2ACB0DB500092618 /* KeyboardDeviceConfigurationView.swift in Sources */ = {isa = PBXBuildFile; fileRef = F4450CC92ACB0DB500092618 /* KeyboardDeviceConfigurationView.swift */; };
		F4450CCC2ACB0FDE00092618 /* Preview-Linux.vbvm in Resources */ = {isa = PBXBuildFile; fileRef = F4450CCB2ACB0FDE00092618 /* Preview-Linux.vbvm */; };
		F44C00FB2889CE1600640BF5 /* VBVirtualMachine+Virtualization.swift in Sources */ = {isa = PBXBuildFile; fileRef = F44C00FA2889CE1600640BF5 /* VBVirtualMachine+Virtualization.swift */; };
		F4510A782AE2A16F00E24DD9 /* WeakReference.swift in Sources */ = {isa = PBXBuildFile; fileRef = F4510A772AE2A16F00E24DD9 /* WeakReference.swift */; };
		F4510A7B2AE2B3B300E24DD9 /* DeepLinkSecurity.framework in Frameworks */ = {isa = PBXBuildFile; fileRef = F43B01152AD858FE00164CD1 /* DeepLinkSecurity.framework */; };
		F4510A7D2AE2B5C200E24DD9 /* DeepLinkAuthManagementUI.swift in Sources */ = {isa = PBXBuildFile; fileRef = F4510A7C2AE2B5C200E24DD9 /* DeepLinkAuthManagementUI.swift */; };
		F4561A6828981B4100055289 /* VirtualMachineNameField.swift in Sources */ = {isa = PBXBuildFile; fileRef = F4561A6728981B4100055289 /* VirtualMachineNameField.swift */; };
		F465C3AE284F93A5006E9ED4 /* VBAPIClient.swift in Sources */ = {isa = PBXBuildFile; fileRef = F465C3AD284F93A5006E9ED4 /* VBAPIClient.swift */; };
		F465C3B0284F9660006E9ED4 /* VBRestoreImagesResponse.swift in Sources */ = {isa = PBXBuildFile; fileRef = F465C3AF284F9660006E9ED4 /* VBRestoreImagesResponse.swift */; };
		F465C3B2284F9666006E9ED4 /* VBRestoreImageInfo.swift in Sources */ = {isa = PBXBuildFile; fileRef = F465C3B1284F9666006E9ED4 /* VBRestoreImageInfo.swift */; };
		F465C3B8284FA252006E9ED4 /* VBDownloader.swift in Sources */ = {isa = PBXBuildFile; fileRef = F465C3B7284FA252006E9ED4 /* VBDownloader.swift */; };
		F4694F582A30B9E500F5DFE1 /* VMScreenshotter.swift in Sources */ = {isa = PBXBuildFile; fileRef = F4694F572A30B9E500F5DFE1 /* VMScreenshotter.swift */; };
		F46FFBA82804F07400D61023 /* VBNVRAMVariable.swift in Sources */ = {isa = PBXBuildFile; fileRef = F46FFBA72804F07400D61023 /* VBNVRAMVariable.swift */; };
		F46FFBAA2804F0A000D61023 /* VZVirtualMachineConfiguration+NVRAM.swift in Sources */ = {isa = PBXBuildFile; fileRef = F46FFBA92804F0A000D61023 /* VZVirtualMachineConfiguration+NVRAM.swift */; };
		F46FFBAC28059FF600D61023 /* VMInstance.swift in Sources */ = {isa = PBXBuildFile; fileRef = F46FFBAB28059FF600D61023 /* VMInstance.swift */; };
		F485B91B2BB22D2D004B3C2B /* VBSavedStateMetadata.swift in Sources */ = {isa = PBXBuildFile; fileRef = F485B91A2BB22D2D004B3C2B /* VBSavedStateMetadata.swift */; };
		F485B91D2BB2F0D9004B3C2B /* ProcessInfo+ECID.swift in Sources */ = {isa = PBXBuildFile; fileRef = F485B91C2BB2F0D9004B3C2B /* ProcessInfo+ECID.swift */; };
		F485B91F2BB2F4AC004B3C2B /* Bundle+Version.swift in Sources */ = {isa = PBXBuildFile; fileRef = F485B91E2BB2F4AC004B3C2B /* Bundle+Version.swift */; };
		F485B9222BB306AF004B3C2B /* VBDebugUtil.h in Headers */ = {isa = PBXBuildFile; fileRef = F485B9202BB306AF004B3C2B /* VBDebugUtil.h */; settings = {ATTRIBUTES = (Public, ); }; };
		F485B9232BB306AF004B3C2B /* VBDebugUtil.m in Sources */ = {isa = PBXBuildFile; fileRef = F485B9212BB306AF004B3C2B /* VBDebugUtil.m */; };
		F48E0D03288858E00080DDFA /* ManagedDiskImageEditor.swift in Sources */ = {isa = PBXBuildFile; fileRef = F48E0D02288858DF0080DDFA /* ManagedDiskImageEditor.swift */; };
		F48E0D0728885E140080DDFA /* PreviewSupport.swift in Sources */ = {isa = PBXBuildFile; fileRef = F48E0D0628885E140080DDFA /* PreviewSupport.swift */; };
		F48E0D0A28885E990080DDFA /* Preview.vbvm in Resources */ = {isa = PBXBuildFile; fileRef = F48E0D0928885E990080DDFA /* Preview.vbvm */; };
		F48E0D0C2888760D0080DDFA /* VBMacDevice+Storage.swift in Sources */ = {isa = PBXBuildFile; fileRef = F48E0D0B2888760D0080DDFA /* VBMacDevice+Storage.swift */; };
		F48E0D1A288882BD0080DDFA /* InstallationWizardTitle.swift in Sources */ = {isa = PBXBuildFile; fileRef = F48E0D14288882BD0080DDFA /* InstallationWizardTitle.swift */; };
		F48E0D1B288882BD0080DDFA /* InstallMethodPicker.swift in Sources */ = {isa = PBXBuildFile; fileRef = F48E0D15288882BD0080DDFA /* InstallMethodPicker.swift */; };
		F48E0D1C288882BD0080DDFA /* RestoreImagePicker.swift in Sources */ = {isa = PBXBuildFile; fileRef = F48E0D16288882BD0080DDFA /* RestoreImagePicker.swift */; };
		F48E0D1D288882BD0080DDFA /* AuthenticatingWebView.swift in Sources */ = {isa = PBXBuildFile; fileRef = F48E0D17288882BD0080DDFA /* AuthenticatingWebView.swift */; };
		F48E0D1E288882BD0080DDFA /* VMInstallationWizard.swift in Sources */ = {isa = PBXBuildFile; fileRef = F48E0D18288882BD0080DDFA /* VMInstallationWizard.swift */; };
		F48E0D1F288882BD0080DDFA /* VMInstallationViewModel.swift in Sources */ = {isa = PBXBuildFile; fileRef = F48E0D19288882BD0080DDFA /* VMInstallationViewModel.swift */; };
		F48E0D23288882E50080DDFA /* DecentFormView.swift in Sources */ = {isa = PBXBuildFile; fileRef = F48E0D20288882E50080DDFA /* DecentFormView.swift */; };
		F48E0D24288882E50080DDFA /* NSAlert+Confirmation.swift in Sources */ = {isa = PBXBuildFile; fileRef = F48E0D21288882E50080DDFA /* NSAlert+Confirmation.swift */; };
		F48E0D25288882E50080DDFA /* OnAppearOnce.swift in Sources */ = {isa = PBXBuildFile; fileRef = F48E0D22288882E50080DDFA /* OnAppearOnce.swift */; };
		F48E0D2A288883150080DDFA /* OpenCocoaWindowAction.swift in Sources */ = {isa = PBXBuildFile; fileRef = F48E0D27288883150080DDFA /* OpenCocoaWindowAction.swift */; };
		F48E0D2B288883150080DDFA /* HostingWindowController.swift in Sources */ = {isa = PBXBuildFile; fileRef = F48E0D28288883150080DDFA /* HostingWindowController.swift */; };
		F48E0D2C288883150080DDFA /* WindowEnvironment.swift in Sources */ = {isa = PBXBuildFile; fileRef = F48E0D29288883150080DDFA /* WindowEnvironment.swift */; };
		F48E0D2F2888835A0080DDFA /* VirtualUIConstants.swift in Sources */ = {isa = PBXBuildFile; fileRef = F48E0D2E2888835A0080DDFA /* VirtualUIConstants.swift */; };
		F48E0D32288884A10080DDFA /* RestoreImageDownloadView.swift in Sources */ = {isa = PBXBuildFile; fileRef = F48E0D31288884A10080DDFA /* RestoreImageDownloadView.swift */; };
		F48E0D34288889E60080DDFA /* InstallConfigurationStepView.swift in Sources */ = {isa = PBXBuildFile; fileRef = F48E0D33288889E60080DDFA /* InstallConfigurationStepView.swift */; };
		F4959F3C2992A284001DF4CB /* GuestAppInstaller.swift in Sources */ = {isa = PBXBuildFile; fileRef = F4959F3B2992A284001DF4CB /* GuestAppInstaller.swift */; };
		F498AD012884BF13006F1C00 /* VirtualUI.h in Headers */ = {isa = PBXBuildFile; fileRef = F498AD002884BF13006F1C00 /* VirtualUI.h */; settings = {ATTRIBUTES = (Public, ); }; };
		F498AD042884BF13006F1C00 /* VirtualUI.framework in Frameworks */ = {isa = PBXBuildFile; fileRef = F498ACFE2884BF13006F1C00 /* VirtualUI.framework */; };
		F498AD052884BF13006F1C00 /* VirtualUI.framework in Embed Frameworks */ = {isa = PBXBuildFile; fileRef = F498ACFE2884BF13006F1C00 /* VirtualUI.framework */; settings = {ATTRIBUTES = (CodeSignOnCopy, RemoveHeadersOnCopy, ); }; };
		F498AD0C2884BF67006F1C00 /* VirtualCore.framework in Frameworks */ = {isa = PBXBuildFile; fileRef = F4BE9C6527FF053A00B648F8 /* VirtualCore.framework */; };
		F498AD0E2884BF9D006F1C00 /* VMConfigurationView.swift in Sources */ = {isa = PBXBuildFile; fileRef = F498AD0D2884BF9D006F1C00 /* VMConfigurationView.swift */; };
		F498AD142884C36A006F1C00 /* NumericValueField.swift in Sources */ = {isa = PBXBuildFile; fileRef = F498AD112884C36A006F1C00 /* NumericValueField.swift */; };
		F498AD162884C36A006F1C00 /* ControlGroupChrome.swift in Sources */ = {isa = PBXBuildFile; fileRef = F498AD132884C36A006F1C00 /* ControlGroupChrome.swift */; };
		F498AD182884C593006F1C00 /* NumericPropertyControl.swift in Sources */ = {isa = PBXBuildFile; fileRef = F498AD172884C593006F1C00 /* NumericPropertyControl.swift */; };
		F498AD1A2884C5FF006F1C00 /* SliderConversion.swift in Sources */ = {isa = PBXBuildFile; fileRef = F498AD192884C5FF006F1C00 /* SliderConversion.swift */; };
		F49A68E12884917E00A17582 /* ConfigurationModels.swift in Sources */ = {isa = PBXBuildFile; fileRef = F49A68E02884917E00A17582 /* ConfigurationModels.swift */; };
		F49AA2C329BA22A5009625F7 /* VBRestorableWindow.swift in Sources */ = {isa = PBXBuildFile; fileRef = F49AA2C229BA22A5009625F7 /* VBRestorableWindow.swift */; };
		F49AA2C529BA31CC009625F7 /* VirtualMachineSessionUI.swift in Sources */ = {isa = PBXBuildFile; fileRef = F49AA2C429BA31CC009625F7 /* VirtualMachineSessionUI.swift */; };
		F49AA2C729BA3F2B009625F7 /* VBRestorableWindow+Resizing.swift in Sources */ = {isa = PBXBuildFile; fileRef = F49AA2C629BA3F2B009625F7 /* VBRestorableWindow+Resizing.swift */; };
		F4A21BF228032FD8001072B8 /* VMLibraryController.swift in Sources */ = {isa = PBXBuildFile; fileRef = F4A21BF128032FD8001072B8 /* VMLibraryController.swift */; };
		F4A21BF428033102001072B8 /* VBError.swift in Sources */ = {isa = PBXBuildFile; fileRef = F4A21BF328033102001072B8 /* VBError.swift */; };
		F4B5C5D32886FA8D005AA632 /* SharedFoldersManagementView.swift in Sources */ = {isa = PBXBuildFile; fileRef = F4B5C5D22886FA8D005AA632 /* SharedFoldersManagementView.swift */; };
		F4B5C5D52886FFB5005AA632 /* PointingDeviceConfigurationView.swift in Sources */ = {isa = PBXBuildFile; fileRef = F4B5C5D42886FFB5005AA632 /* PointingDeviceConfigurationView.swift */; };
		F4B5C5D728870619005AA632 /* ConfigurationModels+Validation.swift in Sources */ = {isa = PBXBuildFile; fileRef = F4B5C5D628870619005AA632 /* ConfigurationModels+Validation.swift */; };
		F4B5C5D928870BBF005AA632 /* ConfigurationModels+Summary.swift in Sources */ = {isa = PBXBuildFile; fileRef = F4B5C5D828870BBF005AA632 /* ConfigurationModels+Summary.swift */; };
		F4B5C5DB28873628005AA632 /* GroupedList.swift in Sources */ = {isa = PBXBuildFile; fileRef = F4B5C5DA28873628005AA632 /* GroupedList.swift */; };
		F4BE580E29BA6C8D00C5525C /* DefaultsDomains.plist in Resources */ = {isa = PBXBuildFile; fileRef = F4BE580D29BA6C8D00C5525C /* DefaultsDomains.plist */; };
		F4BE581129BA6DFC00C5525C /* DefaultsImportController.swift in Sources */ = {isa = PBXBuildFile; fileRef = F4BE581029BA6DFC00C5525C /* DefaultsImportController.swift */; };
		F4BE581329BA6E0D00C5525C /* DefaultsDomainDescriptor.swift in Sources */ = {isa = PBXBuildFile; fileRef = F4BE581229BA6E0D00C5525C /* DefaultsDomainDescriptor.swift */; };
		F4BE584029BA7B7A00C5525C /* DefaultsDomain+ExportImport.swift in Sources */ = {isa = PBXBuildFile; fileRef = F4BE583F29BA7B7A00C5525C /* DefaultsDomain+ExportImport.swift */; };
		F4BE584229BA7BDB00C5525C /* WHDefaultsImportService.swift in Sources */ = {isa = PBXBuildFile; fileRef = F4BE584129BA7BDB00C5525C /* WHDefaultsImportService.swift */; };
		F4BE9C5227FF052100B648F8 /* VirtualBuddyApp.swift in Sources */ = {isa = PBXBuildFile; fileRef = F4BE9C5127FF052100B648F8 /* VirtualBuddyApp.swift */; };
		F4BE9C5627FF052100B648F8 /* Assets.xcassets in Resources */ = {isa = PBXBuildFile; fileRef = F4BE9C5527FF052100B648F8 /* Assets.xcassets */; };
		F4BE9C5927FF052100B648F8 /* Preview Assets.xcassets in Resources */ = {isa = PBXBuildFile; fileRef = F4BE9C5827FF052100B648F8 /* Preview Assets.xcassets */; };
		F4BE9C6827FF053A00B648F8 /* VirtualCore.h in Headers */ = {isa = PBXBuildFile; fileRef = F4BE9C6727FF053A00B648F8 /* VirtualCore.h */; settings = {ATTRIBUTES = (Public, ); }; };
		F4BE9C6B27FF053A00B648F8 /* VirtualCore.framework in Frameworks */ = {isa = PBXBuildFile; fileRef = F4BE9C6527FF053A00B648F8 /* VirtualCore.framework */; };
		F4BE9C6C27FF053A00B648F8 /* VirtualCore.framework in Embed Frameworks */ = {isa = PBXBuildFile; fileRef = F4BE9C6527FF053A00B648F8 /* VirtualCore.framework */; settings = {ATTRIBUTES = (CodeSignOnCopy, RemoveHeadersOnCopy, ); }; };
		F4BE9C7627FF055100B648F8 /* VBVirtualMachine.swift in Sources */ = {isa = PBXBuildFile; fileRef = F4BE9C7327FF055100B648F8 /* VBVirtualMachine.swift */; };
		F4BE9C7827FF055100B648F8 /* MacOSVirtualMachineConfigurationHelper.swift in Sources */ = {isa = PBXBuildFile; fileRef = F4BE9C7527FF055100B648F8 /* MacOSVirtualMachineConfigurationHelper.swift */; };
		F4BE9C7A27FF05B900B648F8 /* VMController.swift in Sources */ = {isa = PBXBuildFile; fileRef = F4BE9C7927FF05B900B648F8 /* VMController.swift */; };
		F4BE9C8127FF111100B648F8 /* VirtualBuddyAppDelegate.swift in Sources */ = {isa = PBXBuildFile; fileRef = F4BE9C8027FF111100B648F8 /* VirtualBuddyAppDelegate.swift */; };
		F4BE9C8627FF140F00B648F8 /* VirtualizationPrivate.h in Headers */ = {isa = PBXBuildFile; fileRef = F4BE9C8527FF13FF00B648F8 /* VirtualizationPrivate.h */; settings = {ATTRIBUTES = (Public, ); }; };
		F4C189E32848F59F00335EC7 /* VirtualWormhole.h in Headers */ = {isa = PBXBuildFile; fileRef = F4C189E22848F59F00335EC7 /* VirtualWormhole.h */; settings = {ATTRIBUTES = (Public, ); }; };
		F4C189E62848F59F00335EC7 /* VirtualWormhole.framework in Frameworks */ = {isa = PBXBuildFile; fileRef = F4C189E02848F59F00335EC7 /* VirtualWormhole.framework */; };
		F4C189E72848F59F00335EC7 /* VirtualWormhole.framework in Embed Frameworks */ = {isa = PBXBuildFile; fileRef = F4C189E02848F59F00335EC7 /* VirtualWormhole.framework */; settings = {ATTRIBUTES = (CodeSignOnCopy, RemoveHeadersOnCopy, ); }; };
		F4C189EE2848F5B500335EC7 /* WormholeManager.swift in Sources */ = {isa = PBXBuildFile; fileRef = F4C189ED2848F5B500335EC7 /* WormholeManager.swift */; };
		F4C189F22848F5F500335EC7 /* VirtualWormhole.framework in Frameworks */ = {isa = PBXBuildFile; fileRef = F4C189E02848F59F00335EC7 /* VirtualWormhole.framework */; settings = {ATTRIBUTES = (Required, ); }; };
		F4C189F72848F6A600335EC7 /* VirtualCoreConstants.swift in Sources */ = {isa = PBXBuildFile; fileRef = F4C189F62848F6A600335EC7 /* VirtualCoreConstants.swift */; };
		F4C189FA2848F6F700335EC7 /* VirtualWormholeConstants.swift in Sources */ = {isa = PBXBuildFile; fileRef = F4C189F92848F6F700335EC7 /* VirtualWormholeConstants.swift */; };
		F4C189FD2848F8F600335EC7 /* WHSharedClipboardService.swift in Sources */ = {isa = PBXBuildFile; fileRef = F4C189FC2848F8F600335EC7 /* WHSharedClipboardService.swift */; };
		F4C189FF2848FB3F00335EC7 /* WormholeServiceProtocol.swift in Sources */ = {isa = PBXBuildFile; fileRef = F4C189FE2848FB3F00335EC7 /* WormholeServiceProtocol.swift */; };
		F4C18A4528491B8500335EC7 /* GuestAppDelegate.swift in Sources */ = {isa = PBXBuildFile; fileRef = F4C18A4428491B8500335EC7 /* GuestAppDelegate.swift */; };
		F4C18A4728491B8500335EC7 /* GuestDashboard.swift in Sources */ = {isa = PBXBuildFile; fileRef = F4C18A4628491B8500335EC7 /* GuestDashboard.swift */; };
		F4C18A4928491B8500335EC7 /* Assets.xcassets in Resources */ = {isa = PBXBuildFile; fileRef = F4C18A4828491B8500335EC7 /* Assets.xcassets */; };
		F4C18A4C28491B8500335EC7 /* Preview Assets.xcassets in Resources */ = {isa = PBXBuildFile; fileRef = F4C18A4B28491B8500335EC7 /* Preview Assets.xcassets */; };
		F4C18A5228491B9D00335EC7 /* VirtualWormhole.framework in Frameworks */ = {isa = PBXBuildFile; fileRef = F4C189E02848F59F00335EC7 /* VirtualWormhole.framework */; };
		F4C18A5328491B9D00335EC7 /* VirtualWormhole.framework in Embed Frameworks */ = {isa = PBXBuildFile; fileRef = F4C189E02848F59F00335EC7 /* VirtualWormhole.framework */; settings = {ATTRIBUTES = (CodeSignOnCopy, RemoveHeadersOnCopy, ); }; };
		F4C2374D2888A462001FF286 /* VolumeUtils.swift in Sources */ = {isa = PBXBuildFile; fileRef = F4C2374C2888A462001FF286 /* VolumeUtils.swift */; };
		F4C237502888AF67001FF286 /* LogStreamer.swift in Sources */ = {isa = PBXBuildFile; fileRef = F4C2374F2888AF67001FF286 /* LogStreamer.swift */; };
		F4D0F71528667984004D5782 /* VBVirtualMachine+Screenshot.swift in Sources */ = {isa = PBXBuildFile; fileRef = F4D0F71428667984004D5782 /* VBVirtualMachine+Screenshot.swift */; };
		F4D0F71828674E4B004D5782 /* Sparkle in Frameworks */ = {isa = PBXBuildFile; productRef = F4D0F71728674E4B004D5782 /* Sparkle */; };
		F4D0F71A28674E76004D5782 /* SoftwareUpdateController.swift in Sources */ = {isa = PBXBuildFile; fileRef = F4D0F71928674E76004D5782 /* SoftwareUpdateController.swift */; };
		F4D0F71F2867517A004D5782 /* AppUpdateChannel.swift in Sources */ = {isa = PBXBuildFile; fileRef = F4D0F71E2867517A004D5782 /* AppUpdateChannel.swift */; };
		F4D3059729B8D9D30006E748 /* WormholePacket.swift in Sources */ = {isa = PBXBuildFile; fileRef = F4D3059629B8D9D30006E748 /* WormholePacket.swift */; };
		F4D3059F29B8DB700006E748 /* WormholePacketTests.swift in Sources */ = {isa = PBXBuildFile; fileRef = F4D3059E29B8DB700006E748 /* WormholePacketTests.swift */; };
		F4D305A029B8DB700006E748 /* VirtualWormhole.framework in Frameworks */ = {isa = PBXBuildFile; fileRef = F4C189E02848F59F00335EC7 /* VirtualWormhole.framework */; };
		F4D305AA29B8E7120006E748 /* TestStream.bin in Resources */ = {isa = PBXBuildFile; fileRef = F4D305A929B8E7120006E748 /* TestStream.bin */; };
		F4D305AC29B8FEE90006E748 /* WHDarwinNotificationsService.swift in Sources */ = {isa = PBXBuildFile; fileRef = F4D305AB29B8FEE90006E748 /* WHDarwinNotificationsService.swift */; };
		F4D305B029B900860006E748 /* SystemNotification.swift in Sources */ = {isa = PBXBuildFile; fileRef = F4D305AF29B900860006E748 /* SystemNotification.swift */; };
		F4D305B229B907A10006E748 /* WHPing.swift in Sources */ = {isa = PBXBuildFile; fileRef = F4D305B129B907A10006E748 /* WHPing.swift */; };
		F4D725FE286677B8001818F7 /* VBVirtualMachine+Metadata.swift in Sources */ = {isa = PBXBuildFile; fileRef = F4D725FD286677B8001818F7 /* VBVirtualMachine+Metadata.swift */; };
		F4E7680A29B64C590075A897 /* GuestTypePicker.swift in Sources */ = {isa = PBXBuildFile; fileRef = F4E7680929B64C590075A897 /* GuestTypePicker.swift */; };
		F4E7680D29B651220075A897 /* VirtualUI.xcassets in Resources */ = {isa = PBXBuildFile; fileRef = F4E7680C29B651220075A897 /* VirtualUI.xcassets */; };
		F4E7680F29B655DD0075A897 /* InstallMethod.swift in Sources */ = {isa = PBXBuildFile; fileRef = F4E7680E29B655DD0075A897 /* InstallMethod.swift */; };
		F4E7DF852BB30D8A00C459FC /* VMScreenshotTimingController.swift in Sources */ = {isa = PBXBuildFile; fileRef = F4E7DF842BB30D8A00C459FC /* VMScreenshotTimingController.swift */; };
		F4E7DF872BB30E1200C459FC /* NSImage+VMScreenshot.swift in Sources */ = {isa = PBXBuildFile; fileRef = F4E7DF862BB30E1200C459FC /* NSImage+VMScreenshot.swift */; };
		F4E7DF8A2BB3141F00C459FC /* VZGraphicsDisplay+Screenshot.h in Headers */ = {isa = PBXBuildFile; fileRef = F4E7DF882BB3141F00C459FC /* VZGraphicsDisplay+Screenshot.h */; settings = {ATTRIBUTES = (Public, ); }; };
		F4E7DF8B2BB3141F00C459FC /* VZGraphicsDisplay+Screenshot.m in Sources */ = {isa = PBXBuildFile; fileRef = F4E7DF892BB3141F00C459FC /* VZGraphicsDisplay+Screenshot.m */; };
		F4F5A36029B6324A00F5A12E /* SoftwareVersion.swift in Sources */ = {isa = PBXBuildFile; fileRef = F4F5A35F29B6324A00F5A12E /* SoftwareVersion.swift */; };
		F4F9B416284CE0F900F21737 /* VBSettings.swift in Sources */ = {isa = PBXBuildFile; fileRef = F4F9B415284CE0F900F21737 /* VBSettings.swift */; };
		F4F9B418284CE12000F21737 /* VBSettingsContainer.swift in Sources */ = {isa = PBXBuildFile; fileRef = F4F9B417284CE12000F21737 /* VBSettingsContainer.swift */; };
		F4F9B41A284CE37C00F21737 /* Logging.swift in Sources */ = {isa = PBXBuildFile; fileRef = F4F9B419284CE37C00F21737 /* Logging.swift */; };
		F4FC276729BBAE350012CB65 /* WormholeServiceClient.swift in Sources */ = {isa = PBXBuildFile; fileRef = F4FC276629BBAE350012CB65 /* WormholeServiceClient.swift */; };
		F4FC276A29BBAE590012CB65 /* WHDefaultsImportClient.swift in Sources */ = {isa = PBXBuildFile; fileRef = F4FC276929BBAE590012CB65 /* WHDefaultsImportClient.swift */; };
		F4FC276C29BBB3030012CB65 /* GuestDefaultsImportView.swift in Sources */ = {isa = PBXBuildFile; fileRef = F4FC276B29BBB3030012CB65 /* GuestDefaultsImportView.swift */; };
/* End PBXBuildFile section */

/* Begin PBXContainerItemProxy section */
		F413699C299179F8002CE8D3 /* PBXContainerItemProxy */ = {
			isa = PBXContainerItemProxy;
			containerPortal = F4BE9C4627FF052100B648F8 /* Project object */;
			proxyType = 1;
			remoteGlobalIDString = F4BE9C6427FF053A00B648F8;
			remoteInfo = VirtualCore;
		};
		F41369A0299179F8002CE8D3 /* PBXContainerItemProxy */ = {
			isa = PBXContainerItemProxy;
			containerPortal = F4BE9C4627FF052100B648F8 /* Project object */;
			proxyType = 1;
			remoteGlobalIDString = F498ACFD2884BF13006F1C00;
			remoteInfo = VirtualUI;
		};
		F41369BC29918617002CE8D3 /* PBXContainerItemProxy */ = {
			isa = PBXContainerItemProxy;
			containerPortal = F4BE9C4627FF052100B648F8 /* Project object */;
			proxyType = 1;
			remoteGlobalIDString = F41369AA29918576002CE8D3;
			remoteInfo = VirtualBuddyGuestHelper;
		};
		F42862302AE87D7E0052F029 /* PBXContainerItemProxy */ = {
			isa = PBXContainerItemProxy;
			containerPortal = F4BE9C4627FF052100B648F8 /* Project object */;
			proxyType = 1;
			remoteGlobalIDString = F43B01142AD858FE00164CD1;
			remoteInfo = DeepLinkSecurity;
		};
		F4510A792AE2B3AB00E24DD9 /* PBXContainerItemProxy */ = {
			isa = PBXContainerItemProxy;
			containerPortal = F4BE9C4627FF052100B648F8 /* Project object */;
			proxyType = 1;
			remoteGlobalIDString = F43B01142AD858FE00164CD1;
			remoteInfo = DeepLinkSecurity;
		};
		F498AD022884BF13006F1C00 /* PBXContainerItemProxy */ = {
			isa = PBXContainerItemProxy;
			containerPortal = F4BE9C4627FF052100B648F8 /* Project object */;
			proxyType = 1;
			remoteGlobalIDString = F498ACFD2884BF13006F1C00;
			remoteInfo = VirtualUI;
		};
		F498AD0A2884BF60006F1C00 /* PBXContainerItemProxy */ = {
			isa = PBXContainerItemProxy;
			containerPortal = F4BE9C4627FF052100B648F8 /* Project object */;
			proxyType = 1;
			remoteGlobalIDString = F4BE9C6427FF053A00B648F8;
			remoteInfo = VirtualCore;
		};
		F4C189EF2848F5F100335EC7 /* PBXContainerItemProxy */ = {
			isa = PBXContainerItemProxy;
			containerPortal = F4BE9C4627FF052100B648F8 /* Project object */;
			proxyType = 1;
			remoteGlobalIDString = F4C189DF2848F59F00335EC7;
			remoteInfo = VirtualWormhole;
		};
		F4C18A5428491B9D00335EC7 /* PBXContainerItemProxy */ = {
			isa = PBXContainerItemProxy;
			containerPortal = F4BE9C4627FF052100B648F8 /* Project object */;
			proxyType = 1;
			remoteGlobalIDString = F4C189DF2848F59F00335EC7;
			remoteInfo = VirtualWormhole;
		};
		F4C18A5728491C0D00335EC7 /* PBXContainerItemProxy */ = {
			isa = PBXContainerItemProxy;
			containerPortal = F4BE9C4627FF052100B648F8 /* Project object */;
			proxyType = 1;
			remoteGlobalIDString = F4C18A4128491B8500335EC7;
			remoteInfo = VirtualBuddyGuest;
		};
		F4D305A129B8DB700006E748 /* PBXContainerItemProxy */ = {
			isa = PBXContainerItemProxy;
			containerPortal = F4BE9C4627FF052100B648F8 /* Project object */;
			proxyType = 1;
			remoteGlobalIDString = F4C189DF2848F59F00335EC7;
			remoteInfo = VirtualWormhole;
		};
/* End PBXContainerItemProxy section */

/* Begin PBXCopyFilesBuildPhase section */
		F41369BE2991861C002CE8D3 /* Embed Login Item */ = {
			isa = PBXCopyFilesBuildPhase;
			buildActionMask = 2147483647;
			dstPath = Contents/Library/LoginItems;
			dstSubfolderSpec = 1;
			files = (
				F41369BF2991863A002CE8D3 /* VirtualBuddyGuestHelper.app in Embed Login Item */,
			);
			name = "Embed Login Item";
			runOnlyForDeploymentPostprocessing = 0;
		};
		F443620B29B79A5800745B43 /* Embed Guest App */ = {
			isa = PBXCopyFilesBuildPhase;
			buildActionMask = 2147483647;
			dstPath = "";
			dstSubfolderSpec = 12;
			files = (
				F443620C29B79A6800745B43 /* VirtualBuddyGuest.app in Embed Guest App */,
			);
			name = "Embed Guest App";
			runOnlyForDeploymentPostprocessing = 0;
		};
		F4BE9C7027FF053A00B648F8 /* Embed Frameworks */ = {
			isa = PBXCopyFilesBuildPhase;
			buildActionMask = 2147483647;
			dstPath = "";
			dstSubfolderSpec = 10;
			files = (
				F4BE9C6C27FF053A00B648F8 /* VirtualCore.framework in Embed Frameworks */,
				F498AD052884BF13006F1C00 /* VirtualUI.framework in Embed Frameworks */,
				F43B011C2AD858FE00164CD1 /* DeepLinkSecurity.framework in Embed Frameworks */,
				F4C189E72848F59F00335EC7 /* VirtualWormhole.framework in Embed Frameworks */,
			);
			name = "Embed Frameworks";
			runOnlyForDeploymentPostprocessing = 0;
		};
		F4C18A5628491B9D00335EC7 /* Embed Frameworks */ = {
			isa = PBXCopyFilesBuildPhase;
			buildActionMask = 2147483647;
			dstPath = "";
			dstSubfolderSpec = 10;
			files = (
				F4C18A5328491B9D00335EC7 /* VirtualWormhole.framework in Embed Frameworks */,
				F413699F299179F8002CE8D3 /* VirtualUI.framework in Embed Frameworks */,
				F428622F2AE87D7E0052F029 /* DeepLinkSecurity.framework in Embed Frameworks */,
				F413699B299179F8002CE8D3 /* VirtualCore.framework in Embed Frameworks */,
			);
			name = "Embed Frameworks";
			runOnlyForDeploymentPostprocessing = 0;
		};
/* End PBXCopyFilesBuildPhase section */

/* Begin PBXFileReference section */
		0196B45229292B2A00614EF1 /* LinuxVirtualMachineConfigurationHelper.swift */ = {isa = PBXFileReference; fileEncoding = 4; lastKnownFileType = sourcecode.swift; path = LinuxVirtualMachineConfigurationHelper.swift; sourceTree = "<group>"; };
		4BA6BE7C293D22E500F396AE /* VirtualMachineConfigurationHelper.swift */ = {isa = PBXFileReference; lastKnownFileType = sourcecode.swift; path = VirtualMachineConfigurationHelper.swift; sourceTree = "<group>"; };
		F413695129916F6E002CE8D3 /* StatusItemButton.swift */ = {isa = PBXFileReference; fileEncoding = 4; lastKnownFileType = sourcecode.swift; path = StatusItemButton.swift; sourceTree = "<group>"; };
		F413695229916F6E002CE8D3 /* StatusBarPanelChrome.swift */ = {isa = PBXFileReference; fileEncoding = 4; lastKnownFileType = sourcecode.swift; path = StatusBarPanelChrome.swift; sourceTree = "<group>"; };
		F413695329916F6E002CE8D3 /* StatusItemProviderProtocol.swift */ = {isa = PBXFileReference; fileEncoding = 4; lastKnownFileType = sourcecode.swift; path = StatusItemProviderProtocol.swift; sourceTree = "<group>"; };
		F413695529916F6E002CE8D3 /* StatusItemPanelContentController.swift */ = {isa = PBXFileReference; fileEncoding = 4; lastKnownFileType = sourcecode.swift; path = StatusItemPanelContentController.swift; sourceTree = "<group>"; };
		F413695729916F6E002CE8D3 /* VUIAppKitViewControllerHost.swift */ = {isa = PBXFileReference; fileEncoding = 4; lastKnownFileType = sourcecode.swift; path = VUIAppKitViewControllerHost.swift; sourceTree = "<group>"; };
		F413695829916F6E002CE8D3 /* StatusItemMenuBarExtraView.swift */ = {isa = PBXFileReference; fileEncoding = 4; lastKnownFileType = sourcecode.swift; path = StatusItemMenuBarExtraView.swift; sourceTree = "<group>"; };
		F413695929916F6E002CE8D3 /* StatusBarContentPanel.swift */ = {isa = PBXFileReference; fileEncoding = 4; lastKnownFileType = sourcecode.swift; path = StatusBarContentPanel.swift; sourceTree = "<group>"; };
		F413695A29916F6E002CE8D3 /* StatusBarHighlightView.swift */ = {isa = PBXFileReference; fileEncoding = 4; lastKnownFileType = sourcecode.swift; path = StatusBarHighlightView.swift; sourceTree = "<group>"; };
		F413695C29916F6E002CE8D3 /* NSStatusItem+.h */ = {isa = PBXFileReference; fileEncoding = 4; lastKnownFileType = sourcecode.c.h; path = "NSStatusItem+.h"; sourceTree = "<group>"; };
		F413695D29916F6E002CE8D3 /* NSApplication+MenuBar.h */ = {isa = PBXFileReference; fileEncoding = 4; lastKnownFileType = sourcecode.c.h; path = "NSApplication+MenuBar.h"; sourceTree = "<group>"; };
		F413695E29916F6E002CE8D3 /* NSStatusBarPrivate.h */ = {isa = PBXFileReference; fileEncoding = 4; lastKnownFileType = sourcecode.c.h; path = NSStatusBarPrivate.h; sourceTree = "<group>"; };
		F413695F29916F6E002CE8D3 /* NSApplication+MenuBar.m */ = {isa = PBXFileReference; fileEncoding = 4; lastKnownFileType = sourcecode.c.objc; path = "NSApplication+MenuBar.m"; sourceTree = "<group>"; };
		F413696029916F6E002CE8D3 /* NSStatusItem+.m */ = {isa = PBXFileReference; fileEncoding = 4; lastKnownFileType = sourcecode.c.objc; path = "NSStatusItem+.m"; sourceTree = "<group>"; };
		F413696129916F6E002CE8D3 /* StatusItemManager.swift */ = {isa = PBXFileReference; fileEncoding = 4; lastKnownFileType = sourcecode.swift; path = StatusItemManager.swift; sourceTree = "<group>"; };
		F413697829917135002CE8D3 /* CGFloat+OnePixel.swift */ = {isa = PBXFileReference; fileEncoding = 4; lastKnownFileType = sourcecode.swift; path = "CGFloat+OnePixel.swift"; sourceTree = "<group>"; };
		F4136998299179B1002CE8D3 /* Main.storyboard */ = {isa = PBXFileReference; fileEncoding = 4; lastKnownFileType = file.storyboard; path = Main.storyboard; sourceTree = "<group>"; };
		F41369A229917FA0002CE8D3 /* ScreenChangeModifier.swift */ = {isa = PBXFileReference; fileEncoding = 4; lastKnownFileType = sourcecode.swift; path = ScreenChangeModifier.swift; sourceTree = "<group>"; };
		F41369A5299183C8002CE8D3 /* GuestLaunchAtLoginManager.swift */ = {isa = PBXFileReference; lastKnownFileType = sourcecode.swift; path = GuestLaunchAtLoginManager.swift; sourceTree = "<group>"; };
		F41369AB29918576002CE8D3 /* VirtualBuddyGuestHelper.app */ = {isa = PBXFileReference; explicitFileType = wrapper.application; includeInIndex = 0; path = VirtualBuddyGuestHelper.app; sourceTree = BUILT_PRODUCTS_DIR; };
		F41369AD29918576002CE8D3 /* GuestHelperAppDelegate.swift */ = {isa = PBXFileReference; lastKnownFileType = sourcecode.swift; path = GuestHelperAppDelegate.swift; sourceTree = "<group>"; };
		F41369B129918576002CE8D3 /* Assets.xcassets */ = {isa = PBXFileReference; lastKnownFileType = folder.assetcatalog; path = Assets.xcassets; sourceTree = "<group>"; };
		F41369B429918576002CE8D3 /* Base */ = {isa = PBXFileReference; lastKnownFileType = file.storyboard; name = Base; path = Base.lproj/Main.storyboard; sourceTree = "<group>"; };
		F41369B629918576002CE8D3 /* VirtualBuddyGuestHelper.entitlements */ = {isa = PBXFileReference; lastKnownFileType = text.plist.entitlements; path = VirtualBuddyGuestHelper.entitlements; sourceTree = "<group>"; };
		F41369C5299187E1002CE8D3 /* VirtualBuddyGuest-Bridging-Header.h */ = {isa = PBXFileReference; lastKnownFileType = sourcecode.c.h; path = "VirtualBuddyGuest-Bridging-Header.h"; sourceTree = "<group>"; };
		F41369C92991A492002CE8D3 /* HostConnectionStateProvider.swift */ = {isa = PBXFileReference; lastKnownFileType = sourcecode.swift; path = HostConnectionStateProvider.swift; sourceTree = "<group>"; };
		F41369CB2991A68F002CE8D3 /* GuestSharedFoldersManager.swift */ = {isa = PBXFileReference; lastKnownFileType = sourcecode.swift; path = GuestSharedFoldersManager.swift; sourceTree = "<group>"; };
		F417255A2884D79C004FF8A7 /* FixSwiftUIMaterialInPreviews.m */ = {isa = PBXFileReference; fileEncoding = 4; lastKnownFileType = sourcecode.c.objc; path = FixSwiftUIMaterialInPreviews.m; sourceTree = "<group>"; };
		F417255C288604A8004FF8A7 /* SoundConfigurationView.swift */ = {isa = PBXFileReference; lastKnownFileType = sourcecode.swift; path = SoundConfigurationView.swift; sourceTree = "<group>"; };
		F417255E28861604004FF8A7 /* DecodableDefault.swift */ = {isa = PBXFileReference; fileEncoding = 4; lastKnownFileType = sourcecode.swift; path = DecodableDefault.swift; sourceTree = "<group>"; };
		F417256028861A05004FF8A7 /* SharingConfigurationView.swift */ = {isa = PBXFileReference; lastKnownFileType = sourcecode.swift; path = SharingConfigurationView.swift; sourceTree = "<group>"; };
		F41725622886DD37004FF8A7 /* SharedFolderListItem.swift */ = {isa = PBXFileReference; lastKnownFileType = sourcecode.swift; path = SharedFolderListItem.swift; sourceTree = "<group>"; };
		F41725652886DF58004FF8A7 /* OpenSavePanelUtils.swift */ = {isa = PBXFileReference; lastKnownFileType = sourcecode.swift; path = OpenSavePanelUtils.swift; sourceTree = "<group>"; };
		F41725672886E5AD004FF8A7 /* MaterialView.swift */ = {isa = PBXFileReference; fileEncoding = 4; lastKnownFileType = sourcecode.swift; path = MaterialView.swift; sourceTree = "<group>"; };
		F417256B2887500F004FF8A7 /* StorageConfigurationView.swift */ = {isa = PBXFileReference; lastKnownFileType = sourcecode.swift; path = StorageConfigurationView.swift; sourceTree = "<group>"; };
		F417256E2887544A004FF8A7 /* StorageDeviceDetailView.swift */ = {isa = PBXFileReference; lastKnownFileType = sourcecode.swift; path = StorageDeviceDetailView.swift; sourceTree = "<group>"; };
		F417257028877121004FF8A7 /* DiskImageGenerator.swift */ = {isa = PBXFileReference; lastKnownFileType = sourcecode.swift; path = DiskImageGenerator.swift; sourceTree = "<group>"; };
		F417257328877478004FF8A7 /* VirtualCore.xcassets */ = {isa = PBXFileReference; lastKnownFileType = folder.assetcatalog; path = VirtualCore.xcassets; sourceTree = "<group>"; };
		F41725752887758A004FF8A7 /* RandomNameGenerator.swift */ = {isa = PBXFileReference; lastKnownFileType = sourcecode.swift; path = RandomNameGenerator.swift; sourceTree = "<group>"; };
		F422586C2885CC9F009420AE /* SharedFocusEnvironment.swift */ = {isa = PBXFileReference; lastKnownFileType = sourcecode.swift; path = SharedFocusEnvironment.swift; sourceTree = "<group>"; };
		F422586F2885D537009420AE /* EphemeralTextField.swift */ = {isa = PBXFileReference; lastKnownFileType = sourcecode.swift; path = EphemeralTextField.swift; sourceTree = "<group>"; };
		F42258712885E100009420AE /* VMConfigurationSheet.swift */ = {isa = PBXFileReference; lastKnownFileType = sourcecode.swift; path = VMConfigurationSheet.swift; sourceTree = "<group>"; };
		F42258732885E10B009420AE /* VMConfigurationViewModel.swift */ = {isa = PBXFileReference; lastKnownFileType = sourcecode.swift; path = VMConfigurationViewModel.swift; sourceTree = "<group>"; };
		F42258772885E14A009420AE /* DisplayConfigurationView.swift */ = {isa = PBXFileReference; lastKnownFileType = sourcecode.swift; path = DisplayConfigurationView.swift; sourceTree = "<group>"; };
		F42258792885E17D009420AE /* ConfigurationSection.swift */ = {isa = PBXFileReference; lastKnownFileType = sourcecode.swift; path = ConfigurationSection.swift; sourceTree = "<group>"; };
		F422587B2885E1CE009420AE /* NetworkConfigurationView.swift */ = {isa = PBXFileReference; lastKnownFileType = sourcecode.swift; path = NetworkConfigurationView.swift; sourceTree = "<group>"; };
		F422587D2885E2ED009420AE /* HardwareConfigurationView.swift */ = {isa = PBXFileReference; lastKnownFileType = sourcecode.swift; path = HardwareConfigurationView.swift; sourceTree = "<group>"; };
		F422587F2885E71D009420AE /* PropertyControl.swift */ = {isa = PBXFileReference; lastKnownFileType = sourcecode.swift; path = PropertyControl.swift; sourceTree = "<group>"; };
		F428622C2AE8726D0052F029 /* VirtualMachineControls.swift */ = {isa = PBXFileReference; lastKnownFileType = sourcecode.swift; path = VirtualMachineControls.swift; sourceTree = "<group>"; };
		F42862362AE947C90052F029 /* WHPayload.swift */ = {isa = PBXFileReference; lastKnownFileType = sourcecode.swift; path = WHPayload.swift; sourceTree = "<group>"; };
		F42C01492888C2F800EB15CD /* InstallationConsole.swift */ = {isa = PBXFileReference; lastKnownFileType = sourcecode.swift; path = InstallationConsole.swift; sourceTree = "<group>"; };
		F42C014B2888C34B00EB15CD /* LogConsole.swift */ = {isa = PBXFileReference; fileEncoding = 4; lastKnownFileType = sourcecode.swift; path = LogConsole.swift; sourceTree = "<group>"; };
		F42C014D2888CBCB00EB15CD /* InstallProgressStepView.swift */ = {isa = PBXFileReference; lastKnownFileType = sourcecode.swift; path = InstallProgressStepView.swift; sourceTree = "<group>"; };
		F42C01512888FC0C00EB15CD /* LibraryView.swift */ = {isa = PBXFileReference; fileEncoding = 4; lastKnownFileType = sourcecode.swift; path = LibraryView.swift; sourceTree = "<group>"; };
		F42C01542888FC0C00EB15CD /* VMSessionConfigurationView.swift */ = {isa = PBXFileReference; fileEncoding = 4; lastKnownFileType = sourcecode.swift; path = VMSessionConfigurationView.swift; sourceTree = "<group>"; };
		F42C01552888FC0C00EB15CD /* VirtualMachineSessionView.swift */ = {isa = PBXFileReference; fileEncoding = 4; lastKnownFileType = sourcecode.swift; path = VirtualMachineSessionView.swift; sourceTree = "<group>"; };
		F42C01572888FC0C00EB15CD /* SwiftUIVMView.swift */ = {isa = PBXFileReference; fileEncoding = 4; lastKnownFileType = sourcecode.swift; path = SwiftUIVMView.swift; sourceTree = "<group>"; };
		F42C01592888FC0C00EB15CD /* PreferencesView.swift */ = {isa = PBXFileReference; fileEncoding = 4; lastKnownFileType = sourcecode.swift; path = PreferencesView.swift; sourceTree = "<group>"; };
		F42C01602888FC3500EB15CD /* LibraryItemView.swift */ = {isa = PBXFileReference; lastKnownFileType = sourcecode.swift; path = LibraryItemView.swift; sourceTree = "<group>"; };
		F43B01152AD858FE00164CD1 /* DeepLinkSecurity.framework */ = {isa = PBXFileReference; explicitFileType = wrapper.framework; includeInIndex = 0; path = DeepLinkSecurity.framework; sourceTree = BUILT_PRODUCTS_DIR; };
		F43B01172AD858FE00164CD1 /* DeepLinkSecurity.h */ = {isa = PBXFileReference; lastKnownFileType = sourcecode.c.h; path = DeepLinkSecurity.h; sourceTree = "<group>"; };
		F43B01242AD8590F00164CD1 /* DeepLinkAuthUI.swift */ = {isa = PBXFileReference; fileEncoding = 4; lastKnownFileType = sourcecode.swift; path = DeepLinkAuthUI.swift; sourceTree = "<group>"; };
		F43B01252AD8590F00164CD1 /* DeepLinkSentinel.swift */ = {isa = PBXFileReference; fileEncoding = 4; lastKnownFileType = sourcecode.swift; path = DeepLinkSentinel.swift; sourceTree = "<group>"; };
		F43B01272AD8590F00164CD1 /* OpenDeepLinkRequest.swift */ = {isa = PBXFileReference; fileEncoding = 4; lastKnownFileType = sourcecode.swift; path = OpenDeepLinkRequest.swift; sourceTree = "<group>"; };
		F43B01282AD8590F00164CD1 /* DeepLinkClientDescriptor.swift */ = {isa = PBXFileReference; fileEncoding = 4; lastKnownFileType = sourcecode.swift; path = DeepLinkClientDescriptor.swift; sourceTree = "<group>"; };
		F43B012A2AD8590F00164CD1 /* DeepLinkClient+Crypto.swift */ = {isa = PBXFileReference; fileEncoding = 4; lastKnownFileType = sourcecode.swift; path = "DeepLinkClient+Crypto.swift"; sourceTree = "<group>"; };
		F43B012B2AD8590F00164CD1 /* DeepLinkClientDescriptor+.swift */ = {isa = PBXFileReference; fileEncoding = 4; lastKnownFileType = sourcecode.swift; path = "DeepLinkClientDescriptor+.swift"; sourceTree = "<group>"; };
		F43B012C2AD8590F00164CD1 /* DeepLinkClient.swift */ = {isa = PBXFileReference; fileEncoding = 4; lastKnownFileType = sourcecode.swift; path = DeepLinkClient.swift; sourceTree = "<group>"; };
		F43B012E2AD8590F00164CD1 /* KeychainDeepLinkAuthStore.swift */ = {isa = PBXFileReference; fileEncoding = 4; lastKnownFileType = sourcecode.swift; path = KeychainDeepLinkAuthStore.swift; sourceTree = "<group>"; };
		F43B012F2AD8590F00164CD1 /* MemoryDeepLinkAuthStore.swift */ = {isa = PBXFileReference; fileEncoding = 4; lastKnownFileType = sourcecode.swift; path = MemoryDeepLinkAuthStore.swift; sourceTree = "<group>"; };
		F43B01302AD8590F00164CD1 /* DeepLinkManagementStore.swift */ = {isa = PBXFileReference; fileEncoding = 4; lastKnownFileType = sourcecode.swift; path = DeepLinkManagementStore.swift; sourceTree = "<group>"; };
		F43B01312AD8590F00164CD1 /* UserDefaultsDeepLinkManagementStore.swift */ = {isa = PBXFileReference; fileEncoding = 4; lastKnownFileType = sourcecode.swift; path = UserDefaultsDeepLinkManagementStore.swift; sourceTree = "<group>"; };
		F43B01322AD8590F00164CD1 /* DeepLinkAuthStore.swift */ = {isa = PBXFileReference; fileEncoding = 4; lastKnownFileType = sourcecode.swift; path = DeepLinkAuthStore.swift; sourceTree = "<group>"; };
		F43B01342AD8590F00164CD1 /* DeepLinkSecurityDefines.swift */ = {isa = PBXFileReference; fileEncoding = 4; lastKnownFileType = sourcecode.swift; path = DeepLinkSecurityDefines.swift; sourceTree = "<group>"; };
		F43B01432AD85A6500164CD1 /* VirtualBuddyDeepLinks.swift */ = {isa = PBXFileReference; lastKnownFileType = sourcecode.swift; path = VirtualBuddyDeepLinks.swift; sourceTree = "<group>"; };
		F43B01492AD85ABB00164CD1 /* DeepLinkAuthDialog.swift */ = {isa = PBXFileReference; fileEncoding = 4; lastKnownFileType = sourcecode.swift; path = DeepLinkAuthDialog.swift; sourceTree = "<group>"; };
		F43B014D2AD86BFA00164CD1 /* DeepLinkHandler.swift */ = {isa = PBXFileReference; lastKnownFileType = sourcecode.swift; path = DeepLinkHandler.swift; sourceTree = "<group>"; };
		F443620929B7947A00745B43 /* GuestAdditionsDiskImage.swift */ = {isa = PBXFileReference; lastKnownFileType = sourcecode.swift; path = GuestAdditionsDiskImage.swift; sourceTree = "<group>"; };
		F443620E29B7A0C600745B43 /* CreateGuestImage.sh */ = {isa = PBXFileReference; fileEncoding = 4; lastKnownFileType = text.script.sh; path = CreateGuestImage.sh; sourceTree = "<group>"; };
		F4450CC92ACB0DB500092618 /* KeyboardDeviceConfigurationView.swift */ = {isa = PBXFileReference; lastKnownFileType = sourcecode.swift; path = KeyboardDeviceConfigurationView.swift; sourceTree = "<group>"; };
		F4450CCB2ACB0FDE00092618 /* Preview-Linux.vbvm */ = {isa = PBXFileReference; lastKnownFileType = wrapper; path = "Preview-Linux.vbvm"; sourceTree = "<group>"; };
		F44C00FA2889CE1600640BF5 /* VBVirtualMachine+Virtualization.swift */ = {isa = PBXFileReference; lastKnownFileType = sourcecode.swift; path = "VBVirtualMachine+Virtualization.swift"; sourceTree = "<group>"; };
		F4510A772AE2A16F00E24DD9 /* WeakReference.swift */ = {isa = PBXFileReference; lastKnownFileType = sourcecode.swift; path = WeakReference.swift; sourceTree = "<group>"; };
		F4510A7C2AE2B5C200E24DD9 /* DeepLinkAuthManagementUI.swift */ = {isa = PBXFileReference; lastKnownFileType = sourcecode.swift; path = DeepLinkAuthManagementUI.swift; sourceTree = "<group>"; };
		F4561A6728981B4100055289 /* VirtualMachineNameField.swift */ = {isa = PBXFileReference; lastKnownFileType = sourcecode.swift; path = VirtualMachineNameField.swift; sourceTree = "<group>"; };
		F465C3AD284F93A5006E9ED4 /* VBAPIClient.swift */ = {isa = PBXFileReference; lastKnownFileType = sourcecode.swift; path = VBAPIClient.swift; sourceTree = "<group>"; };
		F465C3AF284F9660006E9ED4 /* VBRestoreImagesResponse.swift */ = {isa = PBXFileReference; lastKnownFileType = sourcecode.swift; path = VBRestoreImagesResponse.swift; sourceTree = "<group>"; };
		F465C3B1284F9666006E9ED4 /* VBRestoreImageInfo.swift */ = {isa = PBXFileReference; lastKnownFileType = sourcecode.swift; path = VBRestoreImageInfo.swift; sourceTree = "<group>"; };
		F465C3B7284FA252006E9ED4 /* VBDownloader.swift */ = {isa = PBXFileReference; lastKnownFileType = sourcecode.swift; path = VBDownloader.swift; sourceTree = "<group>"; };
		F4694F572A30B9E500F5DFE1 /* VMScreenshotter.swift */ = {isa = PBXFileReference; fileEncoding = 4; lastKnownFileType = sourcecode.swift; path = VMScreenshotter.swift; sourceTree = "<group>"; };
		F46FFBA72804F07400D61023 /* VBNVRAMVariable.swift */ = {isa = PBXFileReference; lastKnownFileType = sourcecode.swift; path = VBNVRAMVariable.swift; sourceTree = "<group>"; };
		F46FFBA92804F0A000D61023 /* VZVirtualMachineConfiguration+NVRAM.swift */ = {isa = PBXFileReference; lastKnownFileType = sourcecode.swift; path = "VZVirtualMachineConfiguration+NVRAM.swift"; sourceTree = "<group>"; };
		F46FFBAB28059FF600D61023 /* VMInstance.swift */ = {isa = PBXFileReference; lastKnownFileType = sourcecode.swift; path = VMInstance.swift; sourceTree = "<group>"; };
		F482FC7228CB7A6C00F2BA4F /* InfoPlist.xcconfig */ = {isa = PBXFileReference; lastKnownFileType = text.xcconfig; path = InfoPlist.xcconfig; sourceTree = "<group>"; };
		F485B91A2BB22D2D004B3C2B /* VBSavedStateMetadata.swift */ = {isa = PBXFileReference; lastKnownFileType = sourcecode.swift; path = VBSavedStateMetadata.swift; sourceTree = "<group>"; };
		F485B91C2BB2F0D9004B3C2B /* ProcessInfo+ECID.swift */ = {isa = PBXFileReference; lastKnownFileType = sourcecode.swift; path = "ProcessInfo+ECID.swift"; sourceTree = "<group>"; };
		F485B91E2BB2F4AC004B3C2B /* Bundle+Version.swift */ = {isa = PBXFileReference; lastKnownFileType = sourcecode.swift; path = "Bundle+Version.swift"; sourceTree = "<group>"; };
		F485B9202BB306AF004B3C2B /* VBDebugUtil.h */ = {isa = PBXFileReference; lastKnownFileType = sourcecode.c.h; path = VBDebugUtil.h; sourceTree = "<group>"; };
		F485B9212BB306AF004B3C2B /* VBDebugUtil.m */ = {isa = PBXFileReference; lastKnownFileType = sourcecode.c.objc; path = VBDebugUtil.m; sourceTree = "<group>"; };
		F48E0D02288858DF0080DDFA /* ManagedDiskImageEditor.swift */ = {isa = PBXFileReference; lastKnownFileType = sourcecode.swift; path = ManagedDiskImageEditor.swift; sourceTree = "<group>"; };
		F48E0D0628885E140080DDFA /* PreviewSupport.swift */ = {isa = PBXFileReference; fileEncoding = 4; lastKnownFileType = sourcecode.swift; path = PreviewSupport.swift; sourceTree = "<group>"; };
		F48E0D0928885E990080DDFA /* Preview.vbvm */ = {isa = PBXFileReference; lastKnownFileType = wrapper; path = Preview.vbvm; sourceTree = "<group>"; };
		F48E0D0B2888760D0080DDFA /* VBMacDevice+Storage.swift */ = {isa = PBXFileReference; lastKnownFileType = sourcecode.swift; path = "VBMacDevice+Storage.swift"; sourceTree = "<group>"; };
		F48E0D14288882BD0080DDFA /* InstallationWizardTitle.swift */ = {isa = PBXFileReference; fileEncoding = 4; lastKnownFileType = sourcecode.swift; path = InstallationWizardTitle.swift; sourceTree = "<group>"; };
		F48E0D15288882BD0080DDFA /* InstallMethodPicker.swift */ = {isa = PBXFileReference; fileEncoding = 4; lastKnownFileType = sourcecode.swift; path = InstallMethodPicker.swift; sourceTree = "<group>"; };
		F48E0D16288882BD0080DDFA /* RestoreImagePicker.swift */ = {isa = PBXFileReference; fileEncoding = 4; lastKnownFileType = sourcecode.swift; path = RestoreImagePicker.swift; sourceTree = "<group>"; };
		F48E0D17288882BD0080DDFA /* AuthenticatingWebView.swift */ = {isa = PBXFileReference; fileEncoding = 4; lastKnownFileType = sourcecode.swift; path = AuthenticatingWebView.swift; sourceTree = "<group>"; };
		F48E0D18288882BD0080DDFA /* VMInstallationWizard.swift */ = {isa = PBXFileReference; fileEncoding = 4; lastKnownFileType = sourcecode.swift; path = VMInstallationWizard.swift; sourceTree = "<group>"; };
		F48E0D19288882BD0080DDFA /* VMInstallationViewModel.swift */ = {isa = PBXFileReference; fileEncoding = 4; lastKnownFileType = sourcecode.swift; path = VMInstallationViewModel.swift; sourceTree = "<group>"; };
		F48E0D20288882E50080DDFA /* DecentFormView.swift */ = {isa = PBXFileReference; fileEncoding = 4; lastKnownFileType = sourcecode.swift; path = DecentFormView.swift; sourceTree = "<group>"; };
		F48E0D21288882E50080DDFA /* NSAlert+Confirmation.swift */ = {isa = PBXFileReference; fileEncoding = 4; lastKnownFileType = sourcecode.swift; path = "NSAlert+Confirmation.swift"; sourceTree = "<group>"; };
		F48E0D22288882E50080DDFA /* OnAppearOnce.swift */ = {isa = PBXFileReference; fileEncoding = 4; lastKnownFileType = sourcecode.swift; path = OnAppearOnce.swift; sourceTree = "<group>"; };
		F48E0D27288883150080DDFA /* OpenCocoaWindowAction.swift */ = {isa = PBXFileReference; fileEncoding = 4; lastKnownFileType = sourcecode.swift; path = OpenCocoaWindowAction.swift; sourceTree = "<group>"; };
		F48E0D28288883150080DDFA /* HostingWindowController.swift */ = {isa = PBXFileReference; fileEncoding = 4; lastKnownFileType = sourcecode.swift; path = HostingWindowController.swift; sourceTree = "<group>"; };
		F48E0D29288883150080DDFA /* WindowEnvironment.swift */ = {isa = PBXFileReference; fileEncoding = 4; lastKnownFileType = sourcecode.swift; path = WindowEnvironment.swift; sourceTree = "<group>"; };
		F48E0D2E2888835A0080DDFA /* VirtualUIConstants.swift */ = {isa = PBXFileReference; lastKnownFileType = sourcecode.swift; path = VirtualUIConstants.swift; sourceTree = "<group>"; };
		F48E0D31288884A10080DDFA /* RestoreImageDownloadView.swift */ = {isa = PBXFileReference; lastKnownFileType = sourcecode.swift; path = RestoreImageDownloadView.swift; sourceTree = "<group>"; };
		F48E0D33288889E60080DDFA /* InstallConfigurationStepView.swift */ = {isa = PBXFileReference; lastKnownFileType = sourcecode.swift; path = InstallConfigurationStepView.swift; sourceTree = "<group>"; };
		F4959F3B2992A284001DF4CB /* GuestAppInstaller.swift */ = {isa = PBXFileReference; lastKnownFileType = sourcecode.swift; path = GuestAppInstaller.swift; sourceTree = "<group>"; };
		F498ACFE2884BF13006F1C00 /* VirtualUI.framework */ = {isa = PBXFileReference; explicitFileType = wrapper.framework; includeInIndex = 0; path = VirtualUI.framework; sourceTree = BUILT_PRODUCTS_DIR; };
		F498AD002884BF13006F1C00 /* VirtualUI.h */ = {isa = PBXFileReference; lastKnownFileType = sourcecode.c.h; path = VirtualUI.h; sourceTree = "<group>"; };
		F498AD0D2884BF9D006F1C00 /* VMConfigurationView.swift */ = {isa = PBXFileReference; fileEncoding = 4; lastKnownFileType = sourcecode.swift; path = VMConfigurationView.swift; sourceTree = "<group>"; };
		F498AD112884C36A006F1C00 /* NumericValueField.swift */ = {isa = PBXFileReference; fileEncoding = 4; lastKnownFileType = sourcecode.swift; path = NumericValueField.swift; sourceTree = "<group>"; };
		F498AD132884C36A006F1C00 /* ControlGroupChrome.swift */ = {isa = PBXFileReference; fileEncoding = 4; lastKnownFileType = sourcecode.swift; path = ControlGroupChrome.swift; sourceTree = "<group>"; };
		F498AD172884C593006F1C00 /* NumericPropertyControl.swift */ = {isa = PBXFileReference; fileEncoding = 4; lastKnownFileType = sourcecode.swift; path = NumericPropertyControl.swift; sourceTree = "<group>"; };
		F498AD192884C5FF006F1C00 /* SliderConversion.swift */ = {isa = PBXFileReference; lastKnownFileType = sourcecode.swift; path = SliderConversion.swift; sourceTree = "<group>"; };
		F49A68E02884917E00A17582 /* ConfigurationModels.swift */ = {isa = PBXFileReference; lastKnownFileType = sourcecode.swift; path = ConfigurationModels.swift; sourceTree = "<group>"; };
		F49AA2C229BA22A5009625F7 /* VBRestorableWindow.swift */ = {isa = PBXFileReference; lastKnownFileType = sourcecode.swift; path = VBRestorableWindow.swift; sourceTree = "<group>"; };
		F49AA2C429BA31CC009625F7 /* VirtualMachineSessionUI.swift */ = {isa = PBXFileReference; lastKnownFileType = sourcecode.swift; path = VirtualMachineSessionUI.swift; sourceTree = "<group>"; };
		F49AA2C629BA3F2B009625F7 /* VBRestorableWindow+Resizing.swift */ = {isa = PBXFileReference; lastKnownFileType = sourcecode.swift; path = "VBRestorableWindow+Resizing.swift"; sourceTree = "<group>"; };
		F4A21BF128032FD8001072B8 /* VMLibraryController.swift */ = {isa = PBXFileReference; lastKnownFileType = sourcecode.swift; path = VMLibraryController.swift; sourceTree = "<group>"; };
		F4A21BF328033102001072B8 /* VBError.swift */ = {isa = PBXFileReference; lastKnownFileType = sourcecode.swift; path = VBError.swift; sourceTree = "<group>"; };
		F4B068B428882EB7003743BF /* VirtualBuddy_Managed.entitlements */ = {isa = PBXFileReference; lastKnownFileType = text.plist.entitlements; path = VirtualBuddy_Managed.entitlements; sourceTree = "<group>"; };
		F4B068B528882F5D003743BF /* AppEntitlements.xcconfig */ = {isa = PBXFileReference; lastKnownFileType = text.xcconfig; path = AppEntitlements.xcconfig; sourceTree = "<group>"; };
		F4B5C5D22886FA8D005AA632 /* SharedFoldersManagementView.swift */ = {isa = PBXFileReference; lastKnownFileType = sourcecode.swift; path = SharedFoldersManagementView.swift; sourceTree = "<group>"; };
		F4B5C5D42886FFB5005AA632 /* PointingDeviceConfigurationView.swift */ = {isa = PBXFileReference; lastKnownFileType = sourcecode.swift; path = PointingDeviceConfigurationView.swift; sourceTree = "<group>"; };
		F4B5C5D628870619005AA632 /* ConfigurationModels+Validation.swift */ = {isa = PBXFileReference; lastKnownFileType = sourcecode.swift; path = "ConfigurationModels+Validation.swift"; sourceTree = "<group>"; };
		F4B5C5D828870BBF005AA632 /* ConfigurationModels+Summary.swift */ = {isa = PBXFileReference; lastKnownFileType = sourcecode.swift; path = "ConfigurationModels+Summary.swift"; sourceTree = "<group>"; };
		F4B5C5DA28873628005AA632 /* GroupedList.swift */ = {isa = PBXFileReference; lastKnownFileType = sourcecode.swift; path = GroupedList.swift; sourceTree = "<group>"; };
		F4BE580D29BA6C8D00C5525C /* DefaultsDomains.plist */ = {isa = PBXFileReference; lastKnownFileType = text.plist.xml; path = DefaultsDomains.plist; sourceTree = "<group>"; };
		F4BE581029BA6DFC00C5525C /* DefaultsImportController.swift */ = {isa = PBXFileReference; lastKnownFileType = sourcecode.swift; path = DefaultsImportController.swift; sourceTree = "<group>"; };
		F4BE581229BA6E0D00C5525C /* DefaultsDomainDescriptor.swift */ = {isa = PBXFileReference; lastKnownFileType = sourcecode.swift; path = DefaultsDomainDescriptor.swift; sourceTree = "<group>"; };
		F4BE583F29BA7B7A00C5525C /* DefaultsDomain+ExportImport.swift */ = {isa = PBXFileReference; fileEncoding = 4; lastKnownFileType = sourcecode.swift; path = "DefaultsDomain+ExportImport.swift"; sourceTree = "<group>"; };
		F4BE584129BA7BDB00C5525C /* WHDefaultsImportService.swift */ = {isa = PBXFileReference; lastKnownFileType = sourcecode.swift; path = WHDefaultsImportService.swift; sourceTree = "<group>"; };
		F4BE9C4E27FF052100B648F8 /* VirtualBuddy.app */ = {isa = PBXFileReference; explicitFileType = wrapper.application; includeInIndex = 0; path = VirtualBuddy.app; sourceTree = BUILT_PRODUCTS_DIR; };
		F4BE9C5127FF052100B648F8 /* VirtualBuddyApp.swift */ = {isa = PBXFileReference; lastKnownFileType = sourcecode.swift; path = VirtualBuddyApp.swift; sourceTree = "<group>"; };
		F4BE9C5527FF052100B648F8 /* Assets.xcassets */ = {isa = PBXFileReference; lastKnownFileType = folder.assetcatalog; path = Assets.xcassets; sourceTree = "<group>"; };
		F4BE9C5827FF052100B648F8 /* Preview Assets.xcassets */ = {isa = PBXFileReference; lastKnownFileType = folder.assetcatalog; path = "Preview Assets.xcassets"; sourceTree = "<group>"; };
		F4BE9C5A27FF052100B648F8 /* VirtualBuddy.entitlements */ = {isa = PBXFileReference; lastKnownFileType = text.plist.entitlements; path = VirtualBuddy.entitlements; sourceTree = "<group>"; };
		F4BE9C6527FF053A00B648F8 /* VirtualCore.framework */ = {isa = PBXFileReference; explicitFileType = wrapper.framework; includeInIndex = 0; path = VirtualCore.framework; sourceTree = BUILT_PRODUCTS_DIR; };
		F4BE9C6727FF053A00B648F8 /* VirtualCore.h */ = {isa = PBXFileReference; lastKnownFileType = sourcecode.c.h; path = VirtualCore.h; sourceTree = "<group>"; };
		F4BE9C7327FF055100B648F8 /* VBVirtualMachine.swift */ = {isa = PBXFileReference; fileEncoding = 4; lastKnownFileType = sourcecode.swift; path = VBVirtualMachine.swift; sourceTree = "<group>"; };
		F4BE9C7527FF055100B648F8 /* MacOSVirtualMachineConfigurationHelper.swift */ = {isa = PBXFileReference; fileEncoding = 4; lastKnownFileType = sourcecode.swift; path = MacOSVirtualMachineConfigurationHelper.swift; sourceTree = "<group>"; };
		F4BE9C7927FF05B900B648F8 /* VMController.swift */ = {isa = PBXFileReference; lastKnownFileType = sourcecode.swift; path = VMController.swift; sourceTree = "<group>"; };
		F4BE9C7F27FF10FB00B648F8 /* Info.plist */ = {isa = PBXFileReference; lastKnownFileType = text.plist; path = Info.plist; sourceTree = "<group>"; };
		F4BE9C8027FF111100B648F8 /* VirtualBuddyAppDelegate.swift */ = {isa = PBXFileReference; lastKnownFileType = sourcecode.swift; path = VirtualBuddyAppDelegate.swift; sourceTree = "<group>"; };
		F4BE9C8527FF13FF00B648F8 /* VirtualizationPrivate.h */ = {isa = PBXFileReference; lastKnownFileType = sourcecode.c.h; path = VirtualizationPrivate.h; sourceTree = "<group>"; };
		F4C122482807146200D359E2 /* Versions.xcconfig */ = {isa = PBXFileReference; lastKnownFileType = text.xcconfig; path = Versions.xcconfig; sourceTree = "<group>"; };
		F4C1224A2807156200D359E2 /* Signing.xcconfig */ = {isa = PBXFileReference; lastKnownFileType = text.xcconfig; path = Signing.xcconfig; sourceTree = "<group>"; };
		F4C1224D280715B500D359E2 /* Paths.xcconfig */ = {isa = PBXFileReference; lastKnownFileType = text.xcconfig; path = Paths.xcconfig; sourceTree = "<group>"; };
		F4C1224E280715F200D359E2 /* Main.xcconfig */ = {isa = PBXFileReference; lastKnownFileType = text.xcconfig; path = Main.xcconfig; sourceTree = "<group>"; };
		F4C189E02848F59F00335EC7 /* VirtualWormhole.framework */ = {isa = PBXFileReference; explicitFileType = wrapper.framework; includeInIndex = 0; path = VirtualWormhole.framework; sourceTree = BUILT_PRODUCTS_DIR; };
		F4C189E22848F59F00335EC7 /* VirtualWormhole.h */ = {isa = PBXFileReference; lastKnownFileType = sourcecode.c.h; path = VirtualWormhole.h; sourceTree = "<group>"; };
		F4C189ED2848F5B500335EC7 /* WormholeManager.swift */ = {isa = PBXFileReference; lastKnownFileType = sourcecode.swift; path = WormholeManager.swift; sourceTree = "<group>"; };
		F4C189F32848F61E00335EC7 /* Virtualization.framework */ = {isa = PBXFileReference; lastKnownFileType = wrapper.framework; name = Virtualization.framework; path = System/Library/Frameworks/Virtualization.framework; sourceTree = SDKROOT; };
		F4C189F62848F6A600335EC7 /* VirtualCoreConstants.swift */ = {isa = PBXFileReference; lastKnownFileType = sourcecode.swift; path = VirtualCoreConstants.swift; sourceTree = "<group>"; };
		F4C189F92848F6F700335EC7 /* VirtualWormholeConstants.swift */ = {isa = PBXFileReference; fileEncoding = 4; lastKnownFileType = sourcecode.swift; path = VirtualWormholeConstants.swift; sourceTree = "<group>"; };
		F4C189FC2848F8F600335EC7 /* WHSharedClipboardService.swift */ = {isa = PBXFileReference; lastKnownFileType = sourcecode.swift; path = WHSharedClipboardService.swift; sourceTree = "<group>"; };
		F4C189FE2848FB3F00335EC7 /* WormholeServiceProtocol.swift */ = {isa = PBXFileReference; lastKnownFileType = sourcecode.swift; path = WormholeServiceProtocol.swift; sourceTree = "<group>"; };
		F4C18A4228491B8500335EC7 /* VirtualBuddyGuest.app */ = {isa = PBXFileReference; explicitFileType = wrapper.application; includeInIndex = 0; path = VirtualBuddyGuest.app; sourceTree = BUILT_PRODUCTS_DIR; };
		F4C18A4428491B8500335EC7 /* GuestAppDelegate.swift */ = {isa = PBXFileReference; lastKnownFileType = sourcecode.swift; path = GuestAppDelegate.swift; sourceTree = "<group>"; };
		F4C18A4628491B8500335EC7 /* GuestDashboard.swift */ = {isa = PBXFileReference; lastKnownFileType = sourcecode.swift; path = GuestDashboard.swift; sourceTree = "<group>"; };
		F4C18A4828491B8500335EC7 /* Assets.xcassets */ = {isa = PBXFileReference; lastKnownFileType = folder.assetcatalog; path = Assets.xcassets; sourceTree = "<group>"; };
		F4C18A4B28491B8500335EC7 /* Preview Assets.xcassets */ = {isa = PBXFileReference; lastKnownFileType = folder.assetcatalog; path = "Preview Assets.xcassets"; sourceTree = "<group>"; };
		F4C18A4D28491B8500335EC7 /* VirtualBuddyGuest.entitlements */ = {isa = PBXFileReference; lastKnownFileType = text.plist.entitlements; path = VirtualBuddyGuest.entitlements; sourceTree = "<group>"; };
		F4C2374C2888A462001FF286 /* VolumeUtils.swift */ = {isa = PBXFileReference; lastKnownFileType = sourcecode.swift; path = VolumeUtils.swift; sourceTree = "<group>"; };
		F4C2374F2888AF67001FF286 /* LogStreamer.swift */ = {isa = PBXFileReference; fileEncoding = 4; lastKnownFileType = sourcecode.swift; path = LogStreamer.swift; sourceTree = "<group>"; };
		F4D0F71428667984004D5782 /* VBVirtualMachine+Screenshot.swift */ = {isa = PBXFileReference; lastKnownFileType = sourcecode.swift; path = "VBVirtualMachine+Screenshot.swift"; sourceTree = "<group>"; };
		F4D0F71928674E76004D5782 /* SoftwareUpdateController.swift */ = {isa = PBXFileReference; lastKnownFileType = sourcecode.swift; path = SoftwareUpdateController.swift; sourceTree = "<group>"; };
		F4D0F71B28674F24004D5782 /* Features.xcconfig */ = {isa = PBXFileReference; lastKnownFileType = text.xcconfig; path = Features.xcconfig; sourceTree = "<group>"; };
		F4D0F71E2867517A004D5782 /* AppUpdateChannel.swift */ = {isa = PBXFileReference; lastKnownFileType = sourcecode.swift; path = AppUpdateChannel.swift; sourceTree = "<group>"; };
		F4D3059629B8D9D30006E748 /* WormholePacket.swift */ = {isa = PBXFileReference; lastKnownFileType = sourcecode.swift; path = WormholePacket.swift; sourceTree = "<group>"; };
		F4D3059C29B8DB700006E748 /* VirtualWormholeTests.xctest */ = {isa = PBXFileReference; explicitFileType = wrapper.cfbundle; includeInIndex = 0; path = VirtualWormholeTests.xctest; sourceTree = BUILT_PRODUCTS_DIR; };
		F4D3059E29B8DB700006E748 /* WormholePacketTests.swift */ = {isa = PBXFileReference; lastKnownFileType = sourcecode.swift; path = WormholePacketTests.swift; sourceTree = "<group>"; };
		F4D305A929B8E7120006E748 /* TestStream.bin */ = {isa = PBXFileReference; lastKnownFileType = archive.macbinary; path = TestStream.bin; sourceTree = "<group>"; };
		F4D305AB29B8FEE90006E748 /* WHDarwinNotificationsService.swift */ = {isa = PBXFileReference; lastKnownFileType = sourcecode.swift; path = WHDarwinNotificationsService.swift; sourceTree = "<group>"; };
		F4D305AF29B900860006E748 /* SystemNotification.swift */ = {isa = PBXFileReference; lastKnownFileType = sourcecode.swift; path = SystemNotification.swift; sourceTree = "<group>"; };
		F4D305B129B907A10006E748 /* WHPing.swift */ = {isa = PBXFileReference; lastKnownFileType = sourcecode.swift; path = WHPing.swift; sourceTree = "<group>"; };
		F4D725FD286677B8001818F7 /* VBVirtualMachine+Metadata.swift */ = {isa = PBXFileReference; lastKnownFileType = sourcecode.swift; path = "VBVirtualMachine+Metadata.swift"; sourceTree = "<group>"; };
		F4E7680929B64C590075A897 /* GuestTypePicker.swift */ = {isa = PBXFileReference; lastKnownFileType = sourcecode.swift; path = GuestTypePicker.swift; sourceTree = "<group>"; };
		F4E7680C29B651220075A897 /* VirtualUI.xcassets */ = {isa = PBXFileReference; lastKnownFileType = folder.assetcatalog; path = VirtualUI.xcassets; sourceTree = "<group>"; };
		F4E7680E29B655DD0075A897 /* InstallMethod.swift */ = {isa = PBXFileReference; lastKnownFileType = sourcecode.swift; path = InstallMethod.swift; sourceTree = "<group>"; };
		F4E7DF842BB30D8A00C459FC /* VMScreenshotTimingController.swift */ = {isa = PBXFileReference; lastKnownFileType = sourcecode.swift; path = VMScreenshotTimingController.swift; sourceTree = "<group>"; };
		F4E7DF862BB30E1200C459FC /* NSImage+VMScreenshot.swift */ = {isa = PBXFileReference; lastKnownFileType = sourcecode.swift; path = "NSImage+VMScreenshot.swift"; sourceTree = "<group>"; };
		F4E7DF882BB3141F00C459FC /* VZGraphicsDisplay+Screenshot.h */ = {isa = PBXFileReference; lastKnownFileType = sourcecode.c.h; path = "VZGraphicsDisplay+Screenshot.h"; sourceTree = "<group>"; };
		F4E7DF892BB3141F00C459FC /* VZGraphicsDisplay+Screenshot.m */ = {isa = PBXFileReference; lastKnownFileType = sourcecode.c.objc; path = "VZGraphicsDisplay+Screenshot.m"; sourceTree = "<group>"; };
		F4F5A35F29B6324A00F5A12E /* SoftwareVersion.swift */ = {isa = PBXFileReference; lastKnownFileType = sourcecode.swift; path = SoftwareVersion.swift; sourceTree = "<group>"; };
		F4F9B415284CE0F900F21737 /* VBSettings.swift */ = {isa = PBXFileReference; lastKnownFileType = sourcecode.swift; path = VBSettings.swift; sourceTree = "<group>"; };
		F4F9B417284CE12000F21737 /* VBSettingsContainer.swift */ = {isa = PBXFileReference; lastKnownFileType = sourcecode.swift; path = VBSettingsContainer.swift; sourceTree = "<group>"; };
		F4F9B419284CE37C00F21737 /* Logging.swift */ = {isa = PBXFileReference; lastKnownFileType = sourcecode.swift; path = Logging.swift; sourceTree = "<group>"; };
		F4FC276629BBAE350012CB65 /* WormholeServiceClient.swift */ = {isa = PBXFileReference; lastKnownFileType = sourcecode.swift; path = WormholeServiceClient.swift; sourceTree = "<group>"; };
		F4FC276929BBAE590012CB65 /* WHDefaultsImportClient.swift */ = {isa = PBXFileReference; lastKnownFileType = sourcecode.swift; path = WHDefaultsImportClient.swift; sourceTree = "<group>"; };
		F4FC276B29BBB3030012CB65 /* GuestDefaultsImportView.swift */ = {isa = PBXFileReference; lastKnownFileType = sourcecode.swift; path = GuestDefaultsImportView.swift; sourceTree = "<group>"; };
/* End PBXFileReference section */

/* Begin PBXFrameworksBuildPhase section */
		F41369A829918576002CE8D3 /* Frameworks */ = {
			isa = PBXFrameworksBuildPhase;
			buildActionMask = 2147483647;
			files = (
			);
			runOnlyForDeploymentPostprocessing = 0;
		};
		F43B01122AD858FE00164CD1 /* Frameworks */ = {
			isa = PBXFrameworksBuildPhase;
			buildActionMask = 2147483647;
			files = (
			);
			runOnlyForDeploymentPostprocessing = 0;
		};
		F498ACFB2884BF13006F1C00 /* Frameworks */ = {
			isa = PBXFrameworksBuildPhase;
			buildActionMask = 2147483647;
			files = (
				F4510A7B2AE2B3B300E24DD9 /* DeepLinkSecurity.framework in Frameworks */,
				F498AD0C2884BF67006F1C00 /* VirtualCore.framework in Frameworks */,
			);
			runOnlyForDeploymentPostprocessing = 0;
		};
		F4BE9C4B27FF052100B648F8 /* Frameworks */ = {
			isa = PBXFrameworksBuildPhase;
			buildActionMask = 2147483647;
			files = (
				F43B01472AD85A7D00164CD1 /* URLQueryItemCoder in Frameworks */,
				F498AD042884BF13006F1C00 /* VirtualUI.framework in Frameworks */,
				F4D0F71828674E4B004D5782 /* Sparkle in Frameworks */,
				F4BE9C6B27FF053A00B648F8 /* VirtualCore.framework in Frameworks */,
				F43B011B2AD858FE00164CD1 /* DeepLinkSecurity.framework in Frameworks */,
				F4C189E62848F59F00335EC7 /* VirtualWormhole.framework in Frameworks */,
			);
			runOnlyForDeploymentPostprocessing = 0;
		};
		F4BE9C6227FF053A00B648F8 /* Frameworks */ = {
			isa = PBXFrameworksBuildPhase;
			buildActionMask = 2147483647;
			files = (
				F4C189F22848F5F500335EC7 /* VirtualWormhole.framework in Frameworks */,
			);
			runOnlyForDeploymentPostprocessing = 0;
		};
		F4C189DD2848F59F00335EC7 /* Frameworks */ = {
			isa = PBXFrameworksBuildPhase;
			buildActionMask = 2147483647;
			files = (
			);
			runOnlyForDeploymentPostprocessing = 0;
		};
		F4C18A3F28491B8500335EC7 /* Frameworks */ = {
			isa = PBXFrameworksBuildPhase;
			buildActionMask = 2147483647;
			files = (
				F4C18A5228491B9D00335EC7 /* VirtualWormhole.framework in Frameworks */,
				F413699E299179F8002CE8D3 /* VirtualUI.framework in Frameworks */,
				F428622E2AE87D7E0052F029 /* DeepLinkSecurity.framework in Frameworks */,
				F413699A299179F8002CE8D3 /* VirtualCore.framework in Frameworks */,
			);
			runOnlyForDeploymentPostprocessing = 0;
		};
		F4D3059929B8DB700006E748 /* Frameworks */ = {
			isa = PBXFrameworksBuildPhase;
			buildActionMask = 2147483647;
			files = (
				F4D305A029B8DB700006E748 /* VirtualWormhole.framework in Frameworks */,
			);
			runOnlyForDeploymentPostprocessing = 0;
		};
/* End PBXFrameworksBuildPhase section */

/* Begin PBXGroup section */
		F413694F29916F6E002CE8D3 /* SwiftUI Status Item */ = {
			isa = PBXGroup;
			children = (
				F413695029916F6E002CE8D3 /* Components */,
				F413696129916F6E002CE8D3 /* StatusItemManager.swift */,
			);
			path = "SwiftUI Status Item";
			sourceTree = "<group>";
		};
		F413695029916F6E002CE8D3 /* Components */ = {
			isa = PBXGroup;
			children = (
				F413695429916F6E002CE8D3 /* Cocoa */,
				F413695B29916F6E002CE8D3 /* ObjC */,
				F413695129916F6E002CE8D3 /* StatusItemButton.swift */,
				F413695229916F6E002CE8D3 /* StatusBarPanelChrome.swift */,
				F413695329916F6E002CE8D3 /* StatusItemProviderProtocol.swift */,
				F41369A229917FA0002CE8D3 /* ScreenChangeModifier.swift */,
			);
			path = Components;
			sourceTree = "<group>";
		};
		F413695429916F6E002CE8D3 /* Cocoa */ = {
			isa = PBXGroup;
			children = (
				F413695529916F6E002CE8D3 /* StatusItemPanelContentController.swift */,
				F413695729916F6E002CE8D3 /* VUIAppKitViewControllerHost.swift */,
				F413695829916F6E002CE8D3 /* StatusItemMenuBarExtraView.swift */,
				F413695929916F6E002CE8D3 /* StatusBarContentPanel.swift */,
				F413695A29916F6E002CE8D3 /* StatusBarHighlightView.swift */,
			);
			path = Cocoa;
			sourceTree = "<group>";
		};
		F413695B29916F6E002CE8D3 /* ObjC */ = {
			isa = PBXGroup;
			children = (
				F413695E29916F6E002CE8D3 /* NSStatusBarPrivate.h */,
				F413695C29916F6E002CE8D3 /* NSStatusItem+.h */,
				F413696029916F6E002CE8D3 /* NSStatusItem+.m */,
				F413695D29916F6E002CE8D3 /* NSApplication+MenuBar.h */,
				F413695F29916F6E002CE8D3 /* NSApplication+MenuBar.m */,
			);
			path = ObjC;
			sourceTree = "<group>";
		};
		F41369A4299183BA002CE8D3 /* Dashboard */ = {
			isa = PBXGroup;
			children = (
				F41369C4299187D8002CE8D3 /* Support */,
				F41369C92991A492002CE8D3 /* HostConnectionStateProvider.swift */,
				F41369CB2991A68F002CE8D3 /* GuestSharedFoldersManager.swift */,
				F4FC276B29BBB3030012CB65 /* GuestDefaultsImportView.swift */,
				F4C18A4628491B8500335EC7 /* GuestDashboard.swift */,
			);
			path = Dashboard;
			sourceTree = "<group>";
		};
		F41369AC29918576002CE8D3 /* VirtualBuddyGuestHelper */ = {
			isa = PBXGroup;
			children = (
				F41369AD29918576002CE8D3 /* GuestHelperAppDelegate.swift */,
				F41369B129918576002CE8D3 /* Assets.xcassets */,
				F41369B329918576002CE8D3 /* Main.storyboard */,
				F41369B629918576002CE8D3 /* VirtualBuddyGuestHelper.entitlements */,
			);
			path = VirtualBuddyGuestHelper;
			sourceTree = "<group>";
		};
		F41369C4299187D8002CE8D3 /* Support */ = {
			isa = PBXGroup;
			children = (
				F41369A5299183C8002CE8D3 /* GuestLaunchAtLoginManager.swift */,
				F41369C5299187E1002CE8D3 /* VirtualBuddyGuest-Bridging-Header.h */,
			);
			path = Support;
			sourceTree = "<group>";
		};
		F41725642886DF4A004FF8A7 /* Components */ = {
			isa = PBXGroup;
			children = (
				F413694F29916F6E002CE8D3 /* SwiftUI Status Item */,
				F48E0D26288883150080DDFA /* HostingWindowController */,
				F48E0D20288882E50080DDFA /* DecentFormView.swift */,
				F48E0D21288882E50080DDFA /* NSAlert+Confirmation.swift */,
				F48E0D22288882E50080DDFA /* OnAppearOnce.swift */,
				F41725672886E5AD004FF8A7 /* MaterialView.swift */,
				F41725652886DF58004FF8A7 /* OpenSavePanelUtils.swift */,
				F42C014B2888C34B00EB15CD /* LogConsole.swift */,
			);
			path = Components;
			sourceTree = "<group>";
		};
		F417256D2887543B004FF8A7 /* Storage */ = {
			isa = PBXGroup;
			children = (
				F417256B2887500F004FF8A7 /* StorageConfigurationView.swift */,
				F417256E2887544A004FF8A7 /* StorageDeviceDetailView.swift */,
				F48E0D02288858DF0080DDFA /* ManagedDiskImageEditor.swift */,
			);
			path = Storage;
			sourceTree = "<group>";
		};
		F417257228877453004FF8A7 /* Resources */ = {
			isa = PBXGroup;
			children = (
				F48E0D0828885E510080DDFA /* Preview */,
				F417257328877478004FF8A7 /* VirtualCore.xcassets */,
			);
			path = Resources;
			sourceTree = "<group>";
		};
		F422586E2885D518009420AE /* Configuration Controls */ = {
			isa = PBXGroup;
			children = (
				F422586C2885CC9F009420AE /* SharedFocusEnvironment.swift */,
				F498AD112884C36A006F1C00 /* NumericValueField.swift */,
				F498AD172884C593006F1C00 /* NumericPropertyControl.swift */,
				F422586F2885D537009420AE /* EphemeralTextField.swift */,
				F422587F2885E71D009420AE /* PropertyControl.swift */,
			);
			path = "Configuration Controls";
			sourceTree = "<group>";
		};
		F42258752885E132009420AE /* Sections */ = {
			isa = PBXGroup;
			children = (
				F417256D2887543B004FF8A7 /* Storage */,
				F4B5C5D12886FA77005AA632 /* Sharing */,
				F422587D2885E2ED009420AE /* HardwareConfigurationView.swift */,
				F42258772885E14A009420AE /* DisplayConfigurationView.swift */,
				F422587B2885E1CE009420AE /* NetworkConfigurationView.swift */,
				F417255C288604A8004FF8A7 /* SoundConfigurationView.swift */,
				F4B5C5D42886FFB5005AA632 /* PointingDeviceConfigurationView.swift */,
				F4450CC92ACB0DB500092618 /* KeyboardDeviceConfigurationView.swift */,
			);
			path = Sections;
			sourceTree = "<group>";
		};
		F42258762885E139009420AE /* Components */ = {
			isa = PBXGroup;
			children = (
				F42258792885E17D009420AE /* ConfigurationSection.swift */,
				F4B5C5DA28873628005AA632 /* GroupedList.swift */,
			);
			path = Components;
			sourceTree = "<group>";
		};
		F42C01502888FC0C00EB15CD /* Library */ = {
			isa = PBXGroup;
			children = (
				F42C015F2888FC2500EB15CD /* Components */,
				F42C01512888FC0C00EB15CD /* LibraryView.swift */,
			);
			path = Library;
			sourceTree = "<group>";
		};
		F42C01522888FC0C00EB15CD /* Session */ = {
			isa = PBXGroup;
			children = (
				F42C01562888FC0C00EB15CD /* Components */,
				F42C01532888FC0C00EB15CD /* Configuration */,
				F49AA2C429BA31CC009625F7 /* VirtualMachineSessionUI.swift */,
				F42C01552888FC0C00EB15CD /* VirtualMachineSessionView.swift */,
			);
			path = Session;
			sourceTree = "<group>";
		};
		F42C01532888FC0C00EB15CD /* Configuration */ = {
			isa = PBXGroup;
			children = (
				F42C01542888FC0C00EB15CD /* VMSessionConfigurationView.swift */,
			);
			path = Configuration;
			sourceTree = "<group>";
		};
		F42C01562888FC0C00EB15CD /* Components */ = {
			isa = PBXGroup;
			children = (
				F42C01572888FC0C00EB15CD /* SwiftUIVMView.swift */,
				F4694F572A30B9E500F5DFE1 /* VMScreenshotter.swift */,
				F428622C2AE8726D0052F029 /* VirtualMachineControls.swift */,
			);
			path = Components;
			sourceTree = "<group>";
		};
		F42C01582888FC0C00EB15CD /* Settings */ = {
			isa = PBXGroup;
			children = (
				F42C01592888FC0C00EB15CD /* PreferencesView.swift */,
				F4510A7C2AE2B5C200E24DD9 /* DeepLinkAuthManagementUI.swift */,
			);
			path = Settings;
			sourceTree = "<group>";
		};
		F42C015F2888FC2500EB15CD /* Components */ = {
			isa = PBXGroup;
			children = (
				F42C01602888FC3500EB15CD /* LibraryItemView.swift */,
			);
			path = Components;
			sourceTree = "<group>";
		};
		F43B01162AD858FE00164CD1 /* DeepLinkSecurity */ = {
			isa = PBXGroup;
			children = (
				F43B01222AD8590F00164CD1 /* Source */,
				F43B01172AD858FE00164CD1 /* DeepLinkSecurity.h */,
			);
			path = DeepLinkSecurity;
			sourceTree = "<group>";
		};
		F43B01222AD8590F00164CD1 /* Source */ = {
			isa = PBXGroup;
			children = (
				F43B01332AD8590F00164CD1 /* Base */,
				F43B01232AD8590F00164CD1 /* UI */,
				F43B01262AD8590F00164CD1 /* Models */,
				F43B012D2AD8590F00164CD1 /* Storage */,
				F43B01252AD8590F00164CD1 /* DeepLinkSentinel.swift */,
			);
			path = Source;
			sourceTree = "<group>";
		};
		F43B01232AD8590F00164CD1 /* UI */ = {
			isa = PBXGroup;
			children = (
				F43B01242AD8590F00164CD1 /* DeepLinkAuthUI.swift */,
			);
			path = UI;
			sourceTree = "<group>";
		};
		F43B01262AD8590F00164CD1 /* Models */ = {
			isa = PBXGroup;
			children = (
				F43B01272AD8590F00164CD1 /* OpenDeepLinkRequest.swift */,
				F43B01282AD8590F00164CD1 /* DeepLinkClientDescriptor.swift */,
				F43B01292AD8590F00164CD1 /* Extensions */,
				F43B012C2AD8590F00164CD1 /* DeepLinkClient.swift */,
			);
			path = Models;
			sourceTree = "<group>";
		};
		F43B01292AD8590F00164CD1 /* Extensions */ = {
			isa = PBXGroup;
			children = (
				F43B012A2AD8590F00164CD1 /* DeepLinkClient+Crypto.swift */,
				F43B012B2AD8590F00164CD1 /* DeepLinkClientDescriptor+.swift */,
			);
			path = Extensions;
			sourceTree = "<group>";
		};
		F43B012D2AD8590F00164CD1 /* Storage */ = {
			isa = PBXGroup;
			children = (
				F43B012E2AD8590F00164CD1 /* KeychainDeepLinkAuthStore.swift */,
				F43B012F2AD8590F00164CD1 /* MemoryDeepLinkAuthStore.swift */,
				F43B01302AD8590F00164CD1 /* DeepLinkManagementStore.swift */,
				F43B01312AD8590F00164CD1 /* UserDefaultsDeepLinkManagementStore.swift */,
				F43B01322AD8590F00164CD1 /* DeepLinkAuthStore.swift */,
			);
			path = Storage;
			sourceTree = "<group>";
		};
		F43B01332AD8590F00164CD1 /* Base */ = {
			isa = PBXGroup;
			children = (
				F43B01342AD8590F00164CD1 /* DeepLinkSecurityDefines.swift */,
			);
			path = Base;
			sourceTree = "<group>";
		};
		F43B01422AD85A5200164CD1 /* Automation */ = {
			isa = PBXGroup;
			children = (
				F43B01482AD85AAF00164CD1 /* Support */,
				F43B01432AD85A6500164CD1 /* VirtualBuddyDeepLinks.swift */,
				F43B014D2AD86BFA00164CD1 /* DeepLinkHandler.swift */,
			);
			path = Automation;
			sourceTree = "<group>";
		};
		F43B01482AD85AAF00164CD1 /* Support */ = {
			isa = PBXGroup;
			children = (
				F43B01492AD85ABB00164CD1 /* DeepLinkAuthDialog.swift */,
			);
			path = Support;
			sourceTree = "<group>";
		};
		F443620D29B79D6800745B43 /* GuestSupport */ = {
			isa = PBXGroup;
			children = (
				F443620E29B7A0C600745B43 /* CreateGuestImage.sh */,
				F443620929B7947A00745B43 /* GuestAdditionsDiskImage.swift */,
			);
			path = GuestSupport;
			sourceTree = "<group>";
		};
		F465C3AC284F939C006E9ED4 /* Restore Images */ = {
			isa = PBXGroup;
			children = (
				F465C3B3284F967C006E9ED4 /* Models */,
				F465C3AD284F93A5006E9ED4 /* VBAPIClient.swift */,
				F465C3B7284FA252006E9ED4 /* VBDownloader.swift */,
			);
			path = "Restore Images";
			sourceTree = "<group>";
		};
		F465C3B3284F967C006E9ED4 /* Models */ = {
			isa = PBXGroup;
			children = (
				F465C3AF284F9660006E9ED4 /* VBRestoreImagesResponse.swift */,
				F465C3B1284F9666006E9ED4 /* VBRestoreImageInfo.swift */,
				F4F5A35F29B6324A00F5A12E /* SoftwareVersion.swift */,
			);
			path = Models;
			sourceTree = "<group>";
		};
		F48E0D0828885E510080DDFA /* Preview */ = {
			isa = PBXGroup;
			children = (
				F48E0D0928885E990080DDFA /* Preview.vbvm */,
				F4450CCB2ACB0FDE00092618 /* Preview-Linux.vbvm */,
			);
			path = Preview;
			sourceTree = "<group>";
		};
		F48E0D12288882BD0080DDFA /* Installer */ = {
			isa = PBXGroup;
			children = (
				F48E0D13288882BD0080DDFA /* Components */,
				F48E0D30288884780080DDFA /* Steps */,
				F48E0D18288882BD0080DDFA /* VMInstallationWizard.swift */,
				F48E0D19288882BD0080DDFA /* VMInstallationViewModel.swift */,
			);
			path = Installer;
			sourceTree = "<group>";
		};
		F48E0D13288882BD0080DDFA /* Components */ = {
			isa = PBXGroup;
			children = (
				F48E0D14288882BD0080DDFA /* InstallationWizardTitle.swift */,
				F48E0D17288882BD0080DDFA /* AuthenticatingWebView.swift */,
				F42C01492888C2F800EB15CD /* InstallationConsole.swift */,
				F4561A6728981B4100055289 /* VirtualMachineNameField.swift */,
			);
			path = Components;
			sourceTree = "<group>";
		};
		F48E0D26288883150080DDFA /* HostingWindowController */ = {
			isa = PBXGroup;
			children = (
				F48E0D27288883150080DDFA /* OpenCocoaWindowAction.swift */,
				F48E0D28288883150080DDFA /* HostingWindowController.swift */,
				F48E0D29288883150080DDFA /* WindowEnvironment.swift */,
				F49AA2C229BA22A5009625F7 /* VBRestorableWindow.swift */,
				F49AA2C629BA3F2B009625F7 /* VBRestorableWindow+Resizing.swift */,
			);
			path = HostingWindowController;
			sourceTree = "<group>";
		};
		F48E0D2D288883450080DDFA /* Definitions */ = {
			isa = PBXGroup;
			children = (
				F48E0D2E2888835A0080DDFA /* VirtualUIConstants.swift */,
			);
			path = Definitions;
			sourceTree = "<group>";
		};
		F48E0D30288884780080DDFA /* Steps */ = {
			isa = PBXGroup;
			children = (
				F4E7680E29B655DD0075A897 /* InstallMethod.swift */,
				F48E0D15288882BD0080DDFA /* InstallMethodPicker.swift */,
				F4E7680929B64C590075A897 /* GuestTypePicker.swift */,
				F48E0D16288882BD0080DDFA /* RestoreImagePicker.swift */,
				F48E0D31288884A10080DDFA /* RestoreImageDownloadView.swift */,
				F48E0D33288889E60080DDFA /* InstallConfigurationStepView.swift */,
				F42C014D2888CBCB00EB15CD /* InstallProgressStepView.swift */,
			);
			path = Steps;
			sourceTree = "<group>";
		};
		F498ACFF2884BF13006F1C00 /* VirtualUI */ = {
			isa = PBXGroup;
			children = (
				F4E7680B29B651180075A897 /* Resources */,
				F498AD092884BF20006F1C00 /* Source */,
				F498AD002884BF13006F1C00 /* VirtualUI.h */,
			);
			path = VirtualUI;
			sourceTree = "<group>";
		};
		F498AD092884BF20006F1C00 /* Source */ = {
			isa = PBXGroup;
			children = (
				F42C01502888FC0C00EB15CD /* Library */,
				F42C01522888FC0C00EB15CD /* Session */,
				F42C01582888FC0C00EB15CD /* Settings */,
				F48E0D2D288883450080DDFA /* Definitions */,
				F48E0D12288882BD0080DDFA /* Installer */,
				F41725642886DF4A004FF8A7 /* Components */,
				F498AD102884C35F006F1C00 /* VM Configuration */,
				F498AD0F2884C35A006F1C00 /* Building Blocks */,
			);
			path = Source;
			sourceTree = "<group>";
		};
		F498AD0F2884C35A006F1C00 /* Building Blocks */ = {
			isa = PBXGroup;
			children = (
				F422586E2885D518009420AE /* Configuration Controls */,
				F417255A2884D79C004FF8A7 /* FixSwiftUIMaterialInPreviews.m */,
				F498AD132884C36A006F1C00 /* ControlGroupChrome.swift */,
				F498AD192884C5FF006F1C00 /* SliderConversion.swift */,
				F413697829917135002CE8D3 /* CGFloat+OnePixel.swift */,
			);
			path = "Building Blocks";
			sourceTree = "<group>";
		};
		F498AD102884C35F006F1C00 /* VM Configuration */ = {
			isa = PBXGroup;
			children = (
				F42258762885E139009420AE /* Components */,
				F42258752885E132009420AE /* Sections */,
				F42258732885E10B009420AE /* VMConfigurationViewModel.swift */,
				F42258712885E100009420AE /* VMConfigurationSheet.swift */,
				F498AD0D2884BF9D006F1C00 /* VMConfigurationView.swift */,
			);
			path = "VM Configuration";
			sourceTree = "<group>";
		};
		F49A68DF2884917400A17582 /* Configuration */ = {
			isa = PBXGroup;
			children = (
				F417255E28861604004FF8A7 /* DecodableDefault.swift */,
				F49A68E02884917E00A17582 /* ConfigurationModels.swift */,
				F4B5C5D628870619005AA632 /* ConfigurationModels+Validation.swift */,
				F4B5C5D828870BBF005AA632 /* ConfigurationModels+Summary.swift */,
				F48E0D0B2888760D0080DDFA /* VBMacDevice+Storage.swift */,
			);
			path = Configuration;
			sourceTree = "<group>";
		};
		F4A21BEE28032F97001072B8 /* Models */ = {
			isa = PBXGroup;
			children = (
				F49A68DF2884917400A17582 /* Configuration */,
				F4A21BF328033102001072B8 /* VBError.swift */,
				F4BE9C7327FF055100B648F8 /* VBVirtualMachine.swift */,
				F485B91A2BB22D2D004B3C2B /* VBSavedStateMetadata.swift */,
				F46FFBA72804F07400D61023 /* VBNVRAMVariable.swift */,
				F4D725FD286677B8001818F7 /* VBVirtualMachine+Metadata.swift */,
				F4D0F71428667984004D5782 /* VBVirtualMachine+Screenshot.swift */,
			);
			path = Models;
			sourceTree = "<group>";
		};
		F4A21BEF28032FB0001072B8 /* Virtualization */ = {
			isa = PBXGroup;
			children = (
				F4E7DF832BB30D8200C459FC /* Screenshot */,
				F4A21BF028032FBD001072B8 /* Helpers */,
				F4A21BF128032FD8001072B8 /* VMLibraryController.swift */,
				F46FFBAB28059FF600D61023 /* VMInstance.swift */,
				F4BE9C7927FF05B900B648F8 /* VMController.swift */,
				F44C00FA2889CE1600640BF5 /* VBVirtualMachine+Virtualization.swift */,
			);
			path = Virtualization;
			sourceTree = "<group>";
		};
		F4A21BF028032FBD001072B8 /* Helpers */ = {
			isa = PBXGroup;
			children = (
				4BA6BE7C293D22E500F396AE /* VirtualMachineConfigurationHelper.swift */,
				F4BE9C7527FF055100B648F8 /* MacOSVirtualMachineConfigurationHelper.swift */,
				0196B45229292B2A00614EF1 /* LinuxVirtualMachineConfigurationHelper.swift */,
				F46FFBA92804F0A000D61023 /* VZVirtualMachineConfiguration+NVRAM.swift */,
				F417257028877121004FF8A7 /* DiskImageGenerator.swift */,
				F41725752887758A004FF8A7 /* RandomNameGenerator.swift */,
				F485B9202BB306AF004B3C2B /* VBDebugUtil.h */,
				F485B9212BB306AF004B3C2B /* VBDebugUtil.m */,
			);
			path = Helpers;
			sourceTree = "<group>";
		};
		F4A21BFB28033968001072B8 /* Bootstrap */ = {
			isa = PBXGroup;
			children = (
				F4BE9C8027FF111100B648F8 /* VirtualBuddyAppDelegate.swift */,
				F4BE9C5127FF052100B648F8 /* VirtualBuddyApp.swift */,
				F4D0F71928674E76004D5782 /* SoftwareUpdateController.swift */,
			);
			path = Bootstrap;
			sourceTree = "<group>";
		};
		F4B5C5D12886FA77005AA632 /* Sharing */ = {
			isa = PBXGroup;
			children = (
				F417256028861A05004FF8A7 /* SharingConfigurationView.swift */,
				F4B5C5D22886FA8D005AA632 /* SharedFoldersManagementView.swift */,
				F41725622886DD37004FF8A7 /* SharedFolderListItem.swift */,
			);
			path = Sharing;
			sourceTree = "<group>";
		};
		F4BE580B29BA6C6300C5525C /* DefaultsImport */ = {
			isa = PBXGroup;
			children = (
				F4FC276829BBAE470012CB65 /* Implementation */,
				F4BE580C29BA6C7A00C5525C /* Resources */,
				F4BE584129BA7BDB00C5525C /* WHDefaultsImportService.swift */,
				F4FC276929BBAE590012CB65 /* WHDefaultsImportClient.swift */,
			);
			path = DefaultsImport;
			sourceTree = "<group>";
		};
		F4BE580C29BA6C7A00C5525C /* Resources */ = {
			isa = PBXGroup;
			children = (
				F4BE580D29BA6C8D00C5525C /* DefaultsDomains.plist */,
			);
			path = Resources;
			sourceTree = "<group>";
		};
		F4BE9C4527FF052100B648F8 = {
			isa = PBXGroup;
			children = (
				F4BE9C5027FF052100B648F8 /* VirtualBuddy */,
				F4BE9C6627FF053A00B648F8 /* VirtualCore */,
				F498ACFF2884BF13006F1C00 /* VirtualUI */,
				F4C189E12848F59F00335EC7 /* VirtualWormhole */,
				F4C18A4328491B8500335EC7 /* VirtualBuddyGuest */,
				F41369AC29918576002CE8D3 /* VirtualBuddyGuestHelper */,
				F4D3059D29B8DB700006E748 /* VirtualWormholeTests */,
				F43B01162AD858FE00164CD1 /* DeepLinkSecurity */,
				F4BE9C4F27FF052100B648F8 /* Products */,
				F4C189F12848F5F500335EC7 /* Frameworks */,
			);
			sourceTree = "<group>";
		};
		F4BE9C4F27FF052100B648F8 /* Products */ = {
			isa = PBXGroup;
			children = (
				F4BE9C4E27FF052100B648F8 /* VirtualBuddy.app */,
				F4BE9C6527FF053A00B648F8 /* VirtualCore.framework */,
				F4C189E02848F59F00335EC7 /* VirtualWormhole.framework */,
				F4C18A4228491B8500335EC7 /* VirtualBuddyGuest.app */,
				F498ACFE2884BF13006F1C00 /* VirtualUI.framework */,
				F41369AB29918576002CE8D3 /* VirtualBuddyGuestHelper.app */,
				F4D3059C29B8DB700006E748 /* VirtualWormholeTests.xctest */,
				F43B01152AD858FE00164CD1 /* DeepLinkSecurity.framework */,
			);
			name = Products;
			sourceTree = "<group>";
		};
		F4BE9C5027FF052100B648F8 /* VirtualBuddy */ = {
			isa = PBXGroup;
			children = (
				F4C122472807145600D359E2 /* Config */,
				F4A21BFB28033968001072B8 /* Bootstrap */,
				F43B01422AD85A5200164CD1 /* Automation */,
				F4BE9C7F27FF10FB00B648F8 /* Info.plist */,
				F4BE9C5527FF052100B648F8 /* Assets.xcassets */,
				F4BE9C5727FF052100B648F8 /* Preview Content */,
			);
			path = VirtualBuddy;
			sourceTree = "<group>";
		};
		F4BE9C5727FF052100B648F8 /* Preview Content */ = {
			isa = PBXGroup;
			children = (
				F4BE9C5827FF052100B648F8 /* Preview Assets.xcassets */,
			);
			path = "Preview Content";
			sourceTree = "<group>";
		};
		F4BE9C6627FF053A00B648F8 /* VirtualCore */ = {
			isa = PBXGroup;
			children = (
				F4BE9C7127FF053D00B648F8 /* Source */,
				F4BE9C6727FF053A00B648F8 /* VirtualCore.h */,
			);
			path = VirtualCore;
			sourceTree = "<group>";
		};
		F4BE9C7127FF053D00B648F8 /* Source */ = {
			isa = PBXGroup;
			children = (
				F4C2374E2888AF5B001FF286 /* Utilities */,
				F417257228877453004FF8A7 /* Resources */,
				F465C3AC284F939C006E9ED4 /* Restore Images */,
				F4F9B414284CE0DC00F21737 /* Settings */,
				F4C189F52848F69B00335EC7 /* Definitions */,
				F4A21BEF28032FB0001072B8 /* Virtualization */,
				F443620D29B79D6800745B43 /* GuestSupport */,
				F4A21BEE28032F97001072B8 /* Models */,
				F4BE9C8427FF13F600B648F8 /* Headers */,
			);
			path = Source;
			sourceTree = "<group>";
		};
		F4BE9C8427FF13F600B648F8 /* Headers */ = {
			isa = PBXGroup;
			children = (
				F4BE9C8527FF13FF00B648F8 /* VirtualizationPrivate.h */,
			);
			path = Headers;
			sourceTree = "<group>";
		};
		F4C122472807145600D359E2 /* Config */ = {
			isa = PBXGroup;
			children = (
				F4C1224C2807158A00D359E2 /* Entitlements */,
				F4C1224D280715B500D359E2 /* Paths.xcconfig */,
				F4C122482807146200D359E2 /* Versions.xcconfig */,
				F4C1224A2807156200D359E2 /* Signing.xcconfig */,
				F482FC7228CB7A6C00F2BA4F /* InfoPlist.xcconfig */,
				F4B068B528882F5D003743BF /* AppEntitlements.xcconfig */,
				F4D0F71B28674F24004D5782 /* Features.xcconfig */,
				F4C1224E280715F200D359E2 /* Main.xcconfig */,
			);
			path = Config;
			sourceTree = "<group>";
		};
		F4C1224C2807158A00D359E2 /* Entitlements */ = {
			isa = PBXGroup;
			children = (
				F4BE9C5A27FF052100B648F8 /* VirtualBuddy.entitlements */,
				F4B068B428882EB7003743BF /* VirtualBuddy_Managed.entitlements */,
			);
			path = Entitlements;
			sourceTree = "<group>";
		};
		F4C189E12848F59F00335EC7 /* VirtualWormhole */ = {
			isa = PBXGroup;
			children = (
				F4C189EC2848F5A300335EC7 /* Source */,
				F4C189E22848F59F00335EC7 /* VirtualWormhole.h */,
			);
			path = VirtualWormhole;
			sourceTree = "<group>";
		};
		F4C189EC2848F5A300335EC7 /* Source */ = {
			isa = PBXGroup;
			children = (
				F4D3059529B8D9C70006E748 /* WireProtocol */,
				F4C189F82848F6F700335EC7 /* Definitions */,
				F4C189FB2848F8E800335EC7 /* Services */,
				F4C189ED2848F5B500335EC7 /* WormholeManager.swift */,
			);
			path = Source;
			sourceTree = "<group>";
		};
		F4C189F12848F5F500335EC7 /* Frameworks */ = {
			isa = PBXGroup;
			children = (
				F4C189F32848F61E00335EC7 /* Virtualization.framework */,
			);
			name = Frameworks;
			sourceTree = "<group>";
		};
		F4C189F52848F69B00335EC7 /* Definitions */ = {
			isa = PBXGroup;
			children = (
				F48E0D0628885E140080DDFA /* PreviewSupport.swift */,
				F4C189F62848F6A600335EC7 /* VirtualCoreConstants.swift */,
				F4F9B419284CE37C00F21737 /* Logging.swift */,
				F4D0F71E2867517A004D5782 /* AppUpdateChannel.swift */,
			);
			path = Definitions;
			sourceTree = "<group>";
		};
		F4C189F82848F6F700335EC7 /* Definitions */ = {
			isa = PBXGroup;
			children = (
				F4C189F92848F6F700335EC7 /* VirtualWormholeConstants.swift */,
			);
			path = Definitions;
			sourceTree = "<group>";
		};
		F4C189FB2848F8E800335EC7 /* Services */ = {
			isa = PBXGroup;
			children = (
				F4D305AE29B900790006E748 /* Base */,
				F4BE580B29BA6C6300C5525C /* DefaultsImport */,
				F4D305AD29B9006E0006E748 /* DarwinNotifications */,
				F4C189FC2848F8F600335EC7 /* WHSharedClipboardService.swift */,
			);
			path = Services;
			sourceTree = "<group>";
		};
		F4C18A4328491B8500335EC7 /* VirtualBuddyGuest */ = {
			isa = PBXGroup;
			children = (
				F41369A4299183BA002CE8D3 /* Dashboard */,
				F4C18A4428491B8500335EC7 /* GuestAppDelegate.swift */,
				F4959F3B2992A284001DF4CB /* GuestAppInstaller.swift */,
				F4C18A4828491B8500335EC7 /* Assets.xcassets */,
				F4C18A4D28491B8500335EC7 /* VirtualBuddyGuest.entitlements */,
				F4136998299179B1002CE8D3 /* Main.storyboard */,
				F4C18A4A28491B8500335EC7 /* Preview Content */,
			);
			path = VirtualBuddyGuest;
			sourceTree = "<group>";
		};
		F4C18A4A28491B8500335EC7 /* Preview Content */ = {
			isa = PBXGroup;
			children = (
				F4C18A4B28491B8500335EC7 /* Preview Assets.xcassets */,
			);
			path = "Preview Content";
			sourceTree = "<group>";
		};
		F4C2374E2888AF5B001FF286 /* Utilities */ = {
			isa = PBXGroup;
			children = (
				F4C2374F2888AF67001FF286 /* LogStreamer.swift */,
				F4C2374C2888A462001FF286 /* VolumeUtils.swift */,
				F4510A772AE2A16F00E24DD9 /* WeakReference.swift */,
				F485B91C2BB2F0D9004B3C2B /* ProcessInfo+ECID.swift */,
				F485B91E2BB2F4AC004B3C2B /* Bundle+Version.swift */,
			);
			path = Utilities;
			sourceTree = "<group>";
		};
		F4D3059529B8D9C70006E748 /* WireProtocol */ = {
			isa = PBXGroup;
			children = (
				F4D3059629B8D9D30006E748 /* WormholePacket.swift */,
				F4D305B129B907A10006E748 /* WHPing.swift */,
				F42862362AE947C90052F029 /* WHPayload.swift */,
			);
			path = WireProtocol;
			sourceTree = "<group>";
		};
		F4D3059D29B8DB700006E748 /* VirtualWormholeTests */ = {
			isa = PBXGroup;
			children = (
				F4D305A829B8E70A0006E748 /* Resources */,
				F4D3059E29B8DB700006E748 /* WormholePacketTests.swift */,
			);
			path = VirtualWormholeTests;
			sourceTree = "<group>";
		};
		F4D305A829B8E70A0006E748 /* Resources */ = {
			isa = PBXGroup;
			children = (
				F4D305A929B8E7120006E748 /* TestStream.bin */,
			);
			path = Resources;
			sourceTree = "<group>";
		};
		F4D305AD29B9006E0006E748 /* DarwinNotifications */ = {
			isa = PBXGroup;
			children = (
				F4D305AB29B8FEE90006E748 /* WHDarwinNotificationsService.swift */,
				F4D305AF29B900860006E748 /* SystemNotification.swift */,
			);
			path = DarwinNotifications;
			sourceTree = "<group>";
		};
		F4D305AE29B900790006E748 /* Base */ = {
			isa = PBXGroup;
			children = (
				F4C189FE2848FB3F00335EC7 /* WormholeServiceProtocol.swift */,
				F4FC276629BBAE350012CB65 /* WormholeServiceClient.swift */,
			);
			path = Base;
			sourceTree = "<group>";
		};
		F4E7680B29B651180075A897 /* Resources */ = {
			isa = PBXGroup;
			children = (
				F4E7680C29B651220075A897 /* VirtualUI.xcassets */,
			);
			path = Resources;
			sourceTree = "<group>";
		};
		F4E7DF832BB30D8200C459FC /* Screenshot */ = {
			isa = PBXGroup;
			children = (
				F4E7DF842BB30D8A00C459FC /* VMScreenshotTimingController.swift */,
				F4E7DF862BB30E1200C459FC /* NSImage+VMScreenshot.swift */,
				F4E7DF882BB3141F00C459FC /* VZGraphicsDisplay+Screenshot.h */,
				F4E7DF892BB3141F00C459FC /* VZGraphicsDisplay+Screenshot.m */,
			);
			path = Screenshot;
			sourceTree = "<group>";
		};
		F4F9B414284CE0DC00F21737 /* Settings */ = {
			isa = PBXGroup;
			children = (
				F4F9B415284CE0F900F21737 /* VBSettings.swift */,
				F4F9B417284CE12000F21737 /* VBSettingsContainer.swift */,
			);
			path = Settings;
			sourceTree = "<group>";
		};
		F4FC276829BBAE470012CB65 /* Implementation */ = {
			isa = PBXGroup;
			children = (
				F4BE581229BA6E0D00C5525C /* DefaultsDomainDescriptor.swift */,
				F4BE583F29BA7B7A00C5525C /* DefaultsDomain+ExportImport.swift */,
				F4BE581029BA6DFC00C5525C /* DefaultsImportController.swift */,
			);
			path = Implementation;
			sourceTree = "<group>";
		};
/* End PBXGroup section */

/* Begin PBXHeadersBuildPhase section */
		F43B01102AD858FE00164CD1 /* Headers */ = {
			isa = PBXHeadersBuildPhase;
			buildActionMask = 2147483647;
			files = (
				F43B01182AD858FE00164CD1 /* DeepLinkSecurity.h in Headers */,
			);
			runOnlyForDeploymentPostprocessing = 0;
		};
		F498ACF92884BF13006F1C00 /* Headers */ = {
			isa = PBXHeadersBuildPhase;
			buildActionMask = 2147483647;
			files = (
				F413696B29916F6E002CE8D3 /* NSStatusItem+.h in Headers */,
				F498AD012884BF13006F1C00 /* VirtualUI.h in Headers */,
				F413696C29916F6E002CE8D3 /* NSApplication+MenuBar.h in Headers */,
				F413696D29916F6E002CE8D3 /* NSStatusBarPrivate.h in Headers */,
			);
			runOnlyForDeploymentPostprocessing = 0;
		};
		F4BE9C6027FF053A00B648F8 /* Headers */ = {
			isa = PBXHeadersBuildPhase;
			buildActionMask = 2147483647;
			files = (
				F4BE9C6827FF053A00B648F8 /* VirtualCore.h in Headers */,
				F485B9222BB306AF004B3C2B /* VBDebugUtil.h in Headers */,
				F4BE9C8627FF140F00B648F8 /* VirtualizationPrivate.h in Headers */,
				F4E7DF8A2BB3141F00C459FC /* VZGraphicsDisplay+Screenshot.h in Headers */,
			);
			runOnlyForDeploymentPostprocessing = 0;
		};
		F4C189DB2848F59F00335EC7 /* Headers */ = {
			isa = PBXHeadersBuildPhase;
			buildActionMask = 2147483647;
			files = (
				F4C189E32848F59F00335EC7 /* VirtualWormhole.h in Headers */,
			);
			runOnlyForDeploymentPostprocessing = 0;
		};
/* End PBXHeadersBuildPhase section */

/* Begin PBXNativeTarget section */
		F41369AA29918576002CE8D3 /* VirtualBuddyGuestHelper */ = {
			isa = PBXNativeTarget;
			buildConfigurationList = F41369B729918576002CE8D3 /* Build configuration list for PBXNativeTarget "VirtualBuddyGuestHelper" */;
			buildPhases = (
				F41369A729918576002CE8D3 /* Sources */,
				F41369A829918576002CE8D3 /* Frameworks */,
				F41369A929918576002CE8D3 /* Resources */,
			);
			buildRules = (
			);
			dependencies = (
			);
			name = VirtualBuddyGuestHelper;
			productName = VirtualBuddyGuestHelper;
			productReference = F41369AB29918576002CE8D3 /* VirtualBuddyGuestHelper.app */;
			productType = "com.apple.product-type.application";
		};
		F43B01142AD858FE00164CD1 /* DeepLinkSecurity */ = {
			isa = PBXNativeTarget;
			buildConfigurationList = F43B01212AD858FE00164CD1 /* Build configuration list for PBXNativeTarget "DeepLinkSecurity" */;
			buildPhases = (
				F43B01102AD858FE00164CD1 /* Headers */,
				F43B01112AD858FE00164CD1 /* Sources */,
				F43B01122AD858FE00164CD1 /* Frameworks */,
				F43B01132AD858FE00164CD1 /* Resources */,
			);
			buildRules = (
			);
			dependencies = (
			);
			name = DeepLinkSecurity;
			productName = DeepLinkSecurity;
			productReference = F43B01152AD858FE00164CD1 /* DeepLinkSecurity.framework */;
			productType = "com.apple.product-type.framework";
		};
		F498ACFD2884BF13006F1C00 /* VirtualUI */ = {
			isa = PBXNativeTarget;
			buildConfigurationList = F498AD082884BF13006F1C00 /* Build configuration list for PBXNativeTarget "VirtualUI" */;
			buildPhases = (
				F498ACF92884BF13006F1C00 /* Headers */,
				F498ACFA2884BF13006F1C00 /* Sources */,
				F498ACFB2884BF13006F1C00 /* Frameworks */,
				F498ACFC2884BF13006F1C00 /* Resources */,
			);
			buildRules = (
			);
			dependencies = (
				F4510A7A2AE2B3AB00E24DD9 /* PBXTargetDependency */,
				F498AD0B2884BF60006F1C00 /* PBXTargetDependency */,
			);
			name = VirtualUI;
			productName = VirtualUI;
			productReference = F498ACFE2884BF13006F1C00 /* VirtualUI.framework */;
			productType = "com.apple.product-type.framework";
		};
		F4BE9C4D27FF052100B648F8 /* VirtualBuddy */ = {
			isa = PBXNativeTarget;
			buildConfigurationList = F4BE9C5D27FF052100B648F8 /* Build configuration list for PBXNativeTarget "VirtualBuddy" */;
			buildPhases = (
				F4BE9C4A27FF052100B648F8 /* Sources */,
				F4BE9C4B27FF052100B648F8 /* Frameworks */,
				F4BE9C4C27FF052100B648F8 /* Resources */,
				F4BE9C7027FF053A00B648F8 /* Embed Frameworks */,
				F443620B29B79A5800745B43 /* Embed Guest App */,
			);
			buildRules = (
			);
			dependencies = (
				F498AD032884BF13006F1C00 /* PBXTargetDependency */,
				F4C18A5828491C0D00335EC7 /* PBXTargetDependency */,
			);
			name = VirtualBuddy;
			packageProductDependencies = (
				F4D0F71728674E4B004D5782 /* Sparkle */,
				F43B01462AD85A7D00164CD1 /* URLQueryItemCoder */,
			);
			productName = VirtualBuddy;
			productReference = F4BE9C4E27FF052100B648F8 /* VirtualBuddy.app */;
			productType = "com.apple.product-type.application";
		};
		F4BE9C6427FF053A00B648F8 /* VirtualCore */ = {
			isa = PBXNativeTarget;
			buildConfigurationList = F4BE9C6D27FF053A00B648F8 /* Build configuration list for PBXNativeTarget "VirtualCore" */;
			buildPhases = (
				F4BE9C6027FF053A00B648F8 /* Headers */,
				F4BE9C6127FF053A00B648F8 /* Sources */,
				F4BE9C6227FF053A00B648F8 /* Frameworks */,
				F4BE9C6327FF053A00B648F8 /* Resources */,
			);
			buildRules = (
			);
			dependencies = (
				F4C189F02848F5F100335EC7 /* PBXTargetDependency */,
			);
			name = VirtualCore;
			productName = VirtualCore;
			productReference = F4BE9C6527FF053A00B648F8 /* VirtualCore.framework */;
			productType = "com.apple.product-type.framework";
		};
		F4C189DF2848F59F00335EC7 /* VirtualWormhole */ = {
			isa = PBXNativeTarget;
			buildConfigurationList = F4C189EB2848F59F00335EC7 /* Build configuration list for PBXNativeTarget "VirtualWormhole" */;
			buildPhases = (
				F4C189DB2848F59F00335EC7 /* Headers */,
				F4C189DC2848F59F00335EC7 /* Sources */,
				F4C189DD2848F59F00335EC7 /* Frameworks */,
				F4C189DE2848F59F00335EC7 /* Resources */,
			);
			buildRules = (
			);
			dependencies = (
			);
			name = VirtualWormhole;
			packageProductDependencies = (
			);
			productName = VirtualWormhole;
			productReference = F4C189E02848F59F00335EC7 /* VirtualWormhole.framework */;
			productType = "com.apple.product-type.framework";
		};
		F4C18A4128491B8500335EC7 /* VirtualBuddyGuest */ = {
			isa = PBXNativeTarget;
			buildConfigurationList = F4C18A4E28491B8500335EC7 /* Build configuration list for PBXNativeTarget "VirtualBuddyGuest" */;
			buildPhases = (
				F4552F4729BA60C7002A21D8 /* Set VBGuestBuildID in Info.plist */,
				F4C18A3E28491B8500335EC7 /* Sources */,
				F4C18A3F28491B8500335EC7 /* Frameworks */,
				F4C18A4028491B8500335EC7 /* Resources */,
				F4C18A5628491B9D00335EC7 /* Embed Frameworks */,
				F41369BE2991861C002CE8D3 /* Embed Login Item */,
			);
			buildRules = (
			);
			dependencies = (
				F41369BD29918617002CE8D3 /* PBXTargetDependency */,
				F4C18A5528491B9D00335EC7 /* PBXTargetDependency */,
				F413699D299179F8002CE8D3 /* PBXTargetDependency */,
				F41369A1299179F8002CE8D3 /* PBXTargetDependency */,
				F42862312AE87D7E0052F029 /* PBXTargetDependency */,
			);
			name = VirtualBuddyGuest;
			productName = VirtualBuddyGuest;
			productReference = F4C18A4228491B8500335EC7 /* VirtualBuddyGuest.app */;
			productType = "com.apple.product-type.application";
		};
		F4D3059B29B8DB700006E748 /* VirtualWormholeTests */ = {
			isa = PBXNativeTarget;
			buildConfigurationList = F4D305A329B8DB700006E748 /* Build configuration list for PBXNativeTarget "VirtualWormholeTests" */;
			buildPhases = (
				F4D3059829B8DB700006E748 /* Sources */,
				F4D3059929B8DB700006E748 /* Frameworks */,
				F4D3059A29B8DB700006E748 /* Resources */,
			);
			buildRules = (
			);
			dependencies = (
				F4D305A229B8DB700006E748 /* PBXTargetDependency */,
			);
			name = VirtualWormholeTests;
			productName = VirtualWormholeTests;
			productReference = F4D3059C29B8DB700006E748 /* VirtualWormholeTests.xctest */;
			productType = "com.apple.product-type.bundle.unit-test";
		};
/* End PBXNativeTarget section */

/* Begin PBXProject section */
		F4BE9C4627FF052100B648F8 /* Project object */ = {
			isa = PBXProject;
			attributes = {
				BuildIndependentTargetsInParallel = 1;
				LastSwiftUpdateCheck = 1420;
				LastUpgradeCheck = 1530;
				TargetAttributes = {
					F41369AA29918576002CE8D3 = {
						CreatedOnToolsVersion = 14.2;
						LastSwiftMigration = 1420;
					};
					F43B01142AD858FE00164CD1 = {
						CreatedOnToolsVersion = 15.1;
					};
					F498ACFD2884BF13006F1C00 = {
						CreatedOnToolsVersion = 14.0;
						LastSwiftMigration = 1400;
					};
					F4BE9C4D27FF052100B648F8 = {
						CreatedOnToolsVersion = 13.3;
						LastSwiftMigration = 1330;
					};
					F4BE9C6427FF053A00B648F8 = {
						CreatedOnToolsVersion = 13.3;
						LastSwiftMigration = 1530;
					};
					F4C189DF2848F59F00335EC7 = {
						CreatedOnToolsVersion = 13.4;
						LastSwiftMigration = 1340;
					};
					F4C18A4128491B8500335EC7 = {
						CreatedOnToolsVersion = 13.4;
						LastSwiftMigration = 1420;
					};
					F4D3059B29B8DB700006E748 = {
						CreatedOnToolsVersion = 14.2;
					};
				};
			};
			buildConfigurationList = F4BE9C4927FF052100B648F8 /* Build configuration list for PBXProject "VirtualBuddy" */;
			compatibilityVersion = "Xcode 13.0";
			developmentRegion = en;
			hasScannedForEncodings = 0;
			knownRegions = (
				en,
				Base,
			);
			mainGroup = F4BE9C4527FF052100B648F8;
			packageReferences = (
				F4D0F71628674E4B004D5782 /* XCRemoteSwiftPackageReference "Sparkle" */,
				F43B01452AD85A7D00164CD1 /* XCRemoteSwiftPackageReference "URLQueryItemCoder" */,
			);
			productRefGroup = F4BE9C4F27FF052100B648F8 /* Products */;
			projectDirPath = "";
			projectRoot = "";
			targets = (
				F4BE9C4D27FF052100B648F8 /* VirtualBuddy */,
				F4C18A4128491B8500335EC7 /* VirtualBuddyGuest */,
				F41369AA29918576002CE8D3 /* VirtualBuddyGuestHelper */,
				F43B01142AD858FE00164CD1 /* DeepLinkSecurity */,
				F4BE9C6427FF053A00B648F8 /* VirtualCore */,
				F498ACFD2884BF13006F1C00 /* VirtualUI */,
				F4D3059B29B8DB700006E748 /* VirtualWormholeTests */,
				F4C189DF2848F59F00335EC7 /* VirtualWormhole */,
			);
		};
/* End PBXProject section */

/* Begin PBXResourcesBuildPhase section */
		F41369A929918576002CE8D3 /* Resources */ = {
			isa = PBXResourcesBuildPhase;
			buildActionMask = 2147483647;
			files = (
				F41369B229918576002CE8D3 /* Assets.xcassets in Resources */,
				F41369B529918576002CE8D3 /* Main.storyboard in Resources */,
			);
			runOnlyForDeploymentPostprocessing = 0;
		};
		F43B01132AD858FE00164CD1 /* Resources */ = {
			isa = PBXResourcesBuildPhase;
			buildActionMask = 2147483647;
			files = (
			);
			runOnlyForDeploymentPostprocessing = 0;
		};
		F498ACFC2884BF13006F1C00 /* Resources */ = {
			isa = PBXResourcesBuildPhase;
			buildActionMask = 2147483647;
			files = (
				F4E7680D29B651220075A897 /* VirtualUI.xcassets in Resources */,
			);
			runOnlyForDeploymentPostprocessing = 0;
		};
		F4BE9C4C27FF052100B648F8 /* Resources */ = {
			isa = PBXResourcesBuildPhase;
			buildActionMask = 2147483647;
			files = (
				F4BE9C5927FF052100B648F8 /* Preview Assets.xcassets in Resources */,
				F4BE9C5627FF052100B648F8 /* Assets.xcassets in Resources */,
			);
			runOnlyForDeploymentPostprocessing = 0;
		};
		F4BE9C6327FF053A00B648F8 /* Resources */ = {
			isa = PBXResourcesBuildPhase;
			buildActionMask = 2147483647;
			files = (
				F417257428877478004FF8A7 /* VirtualCore.xcassets in Resources */,
				F443620F29B7A0C600745B43 /* CreateGuestImage.sh in Resources */,
				F4450CCC2ACB0FDE00092618 /* Preview-Linux.vbvm in Resources */,
				F48E0D0A28885E990080DDFA /* Preview.vbvm in Resources */,
			);
			runOnlyForDeploymentPostprocessing = 0;
		};
		F4C189DE2848F59F00335EC7 /* Resources */ = {
			isa = PBXResourcesBuildPhase;
			buildActionMask = 2147483647;
			files = (
				F4BE580E29BA6C8D00C5525C /* DefaultsDomains.plist in Resources */,
			);
			runOnlyForDeploymentPostprocessing = 0;
		};
		F4C18A4028491B8500335EC7 /* Resources */ = {
			isa = PBXResourcesBuildPhase;
			buildActionMask = 2147483647;
			files = (
				F4136999299179B1002CE8D3 /* Main.storyboard in Resources */,
				F4C18A4C28491B8500335EC7 /* Preview Assets.xcassets in Resources */,
				F4C18A4928491B8500335EC7 /* Assets.xcassets in Resources */,
			);
			runOnlyForDeploymentPostprocessing = 0;
		};
		F4D3059A29B8DB700006E748 /* Resources */ = {
			isa = PBXResourcesBuildPhase;
			buildActionMask = 2147483647;
			files = (
				F4D305AA29B8E7120006E748 /* TestStream.bin in Resources */,
			);
			runOnlyForDeploymentPostprocessing = 0;
		};
/* End PBXResourcesBuildPhase section */

/* Begin PBXShellScriptBuildPhase section */
		F4552F4729BA60C7002A21D8 /* Set VBGuestBuildID in Info.plist */ = {
			isa = PBXShellScriptBuildPhase;
			alwaysOutOfDate = 1;
			buildActionMask = 2147483647;
			files = (
			);
			inputFileListPaths = (
			);
			inputPaths = (
			);
			name = "Set VBGuestBuildID in Info.plist";
			outputFileListPaths = (
			);
			outputPaths = (
				"$(DERIVED_FILE_DIR)/VBGenerated-Info.plist",
			);
			runOnlyForDeploymentPostprocessing = 0;
			shellPath = /bin/sh;
			shellScript = "# Ensures VirtualBuddyGuest has a VBGuestBuildID entry in its Info.plist file\n# This entry is used by the app itself when running in a VM to determine when it needs to be updated.\nTEMPLATE=\"<?xml version=\\\"1.0\\\" encoding=\\\"UTF-8\\\"?><!DOCTYPE plist PUBLIC \\\"-//Apple//DTD PLIST 1.0//EN\\\" \\\"http://www.apple.com/DTDs/PropertyList-1.0.dtd\\\"><plist version=\\\"1.0\\\"><dict/></plist>\"\nPLISTPATH=\"$DERIVED_FILE_DIR/VBGenerated-Info.plist\"\n\necho $TEMPLATE > \"$PLISTPATH\"\n\n/usr/libexec/PlistBuddy -c \"Add :VBGuestBuildID string xxxxxx\" \"$PLISTPATH\" 2>/dev/null || echo \"\"\n\n/usr/libexec/PlistBuddy -c \"Set :VBGuestBuildID `uuidgen`\" \"$PLISTPATH\"\n";
		};
/* End PBXShellScriptBuildPhase section */

/* Begin PBXSourcesBuildPhase section */
		F41369A729918576002CE8D3 /* Sources */ = {
			isa = PBXSourcesBuildPhase;
			buildActionMask = 2147483647;
			files = (
				F41369AE29918576002CE8D3 /* GuestHelperAppDelegate.swift in Sources */,
			);
			runOnlyForDeploymentPostprocessing = 0;
		};
		F43B01112AD858FE00164CD1 /* Sources */ = {
			isa = PBXSourcesBuildPhase;
			buildActionMask = 2147483647;
			files = (
				F43B013E2AD8590F00164CD1 /* DeepLinkManagementStore.swift in Sources */,
				F43B01392AD8590F00164CD1 /* DeepLinkClient+Crypto.swift in Sources */,
				F43B013C2AD8590F00164CD1 /* KeychainDeepLinkAuthStore.swift in Sources */,
				F43B013A2AD8590F00164CD1 /* DeepLinkClientDescriptor+.swift in Sources */,
				F43B01352AD8590F00164CD1 /* DeepLinkAuthUI.swift in Sources */,
				F43B01402AD8590F00164CD1 /* DeepLinkAuthStore.swift in Sources */,
				F43B01362AD8590F00164CD1 /* DeepLinkSentinel.swift in Sources */,
				F43B01372AD8590F00164CD1 /* OpenDeepLinkRequest.swift in Sources */,
				F43B013F2AD8590F00164CD1 /* UserDefaultsDeepLinkManagementStore.swift in Sources */,
				F43B013D2AD8590F00164CD1 /* MemoryDeepLinkAuthStore.swift in Sources */,
				F43B01382AD8590F00164CD1 /* DeepLinkClientDescriptor.swift in Sources */,
				F43B01412AD8590F00164CD1 /* DeepLinkSecurityDefines.swift in Sources */,
				F43B013B2AD8590F00164CD1 /* DeepLinkClient.swift in Sources */,
			);
			runOnlyForDeploymentPostprocessing = 0;
		};
		F498ACFA2884BF13006F1C00 /* Sources */ = {
			isa = PBXSourcesBuildPhase;
			buildActionMask = 2147483647;
			files = (
				F417256128861A05004FF8A7 /* SharingConfigurationView.swift in Sources */,
				F413696A29916F6E002CE8D3 /* StatusBarHighlightView.swift in Sources */,
				F498AD0E2884BF9D006F1C00 /* VMConfigurationView.swift in Sources */,
				F48E0D25288882E50080DDFA /* OnAppearOnce.swift in Sources */,
				F413696429916F6E002CE8D3 /* StatusItemProviderProtocol.swift in Sources */,
				F422587E2885E2ED009420AE /* HardwareConfigurationView.swift in Sources */,
				F48E0D1D288882BD0080DDFA /* AuthenticatingWebView.swift in Sources */,
				F413696529916F6E002CE8D3 /* StatusItemPanelContentController.swift in Sources */,
				F4561A6828981B4100055289 /* VirtualMachineNameField.swift in Sources */,
				F413696229916F6E002CE8D3 /* StatusItemButton.swift in Sources */,
				F49AA2C529BA31CC009625F7 /* VirtualMachineSessionUI.swift in Sources */,
				F48E0D34288889E60080DDFA /* InstallConfigurationStepView.swift in Sources */,
				F42C015B2888FC0C00EB15CD /* VMSessionConfigurationView.swift in Sources */,
				F42C015D2888FC0C00EB15CD /* SwiftUIVMView.swift in Sources */,
				F48E0D23288882E50080DDFA /* DecentFormView.swift in Sources */,
				F417256F2887544A004FF8A7 /* StorageDeviceDetailView.swift in Sources */,
				F498AD142884C36A006F1C00 /* NumericValueField.swift in Sources */,
				F417255D288604A8004FF8A7 /* SoundConfigurationView.swift in Sources */,
				F48E0D1E288882BD0080DDFA /* VMInstallationWizard.swift in Sources */,
				F417255B2884D79C004FF8A7 /* FixSwiftUIMaterialInPreviews.m in Sources */,
				F48E0D03288858E00080DDFA /* ManagedDiskImageEditor.swift in Sources */,
				F413696F29916F6E002CE8D3 /* NSStatusItem+.m in Sources */,
				F42C015A2888FC0C00EB15CD /* LibraryView.swift in Sources */,
				F413696329916F6E002CE8D3 /* StatusBarPanelChrome.swift in Sources */,
				F49AA2C729BA3F2B009625F7 /* VBRestorableWindow+Resizing.swift in Sources */,
				F4E7680A29B64C590075A897 /* GuestTypePicker.swift in Sources */,
				F4B5C5DB28873628005AA632 /* GroupedList.swift in Sources */,
				F417256C2887500F004FF8A7 /* StorageConfigurationView.swift in Sources */,
				F42C014C2888C34B00EB15CD /* LogConsole.swift in Sources */,
				F42C015C2888FC0C00EB15CD /* VirtualMachineSessionView.swift in Sources */,
				F498AD182884C593006F1C00 /* NumericPropertyControl.swift in Sources */,
				F413696729916F6E002CE8D3 /* VUIAppKitViewControllerHost.swift in Sources */,
				F4450CCA2ACB0DB500092618 /* KeyboardDeviceConfigurationView.swift in Sources */,
				F42C01612888FC3500EB15CD /* LibraryItemView.swift in Sources */,
				F41725682886E5AD004FF8A7 /* MaterialView.swift in Sources */,
				F413696E29916F6E002CE8D3 /* NSApplication+MenuBar.m in Sources */,
				F48E0D2B288883150080DDFA /* HostingWindowController.swift in Sources */,
				F42258802885E71D009420AE /* PropertyControl.swift in Sources */,
				F4E7680F29B655DD0075A897 /* InstallMethod.swift in Sources */,
				F42C014A2888C2F800EB15CD /* InstallationConsole.swift in Sources */,
				F413696829916F6E002CE8D3 /* StatusItemMenuBarExtraView.swift in Sources */,
				F48E0D24288882E50080DDFA /* NSAlert+Confirmation.swift in Sources */,
				F4510A7D2AE2B5C200E24DD9 /* DeepLinkAuthManagementUI.swift in Sources */,
				F42258742885E10B009420AE /* VMConfigurationViewModel.swift in Sources */,
				F48E0D1A288882BD0080DDFA /* InstallationWizardTitle.swift in Sources */,
				F41725632886DD37004FF8A7 /* SharedFolderListItem.swift in Sources */,
				F42258782885E14A009420AE /* DisplayConfigurationView.swift in Sources */,
				F413697029916F6E002CE8D3 /* StatusItemManager.swift in Sources */,
				F48E0D1C288882BD0080DDFA /* RestoreImagePicker.swift in Sources */,
				F42C014E2888CBCB00EB15CD /* InstallProgressStepView.swift in Sources */,
				F428622D2AE8726D0052F029 /* VirtualMachineControls.swift in Sources */,
				F413696929916F6E002CE8D3 /* StatusBarContentPanel.swift in Sources */,
				F48E0D2A288883150080DDFA /* OpenCocoaWindowAction.swift in Sources */,
				F41725662886DF58004FF8A7 /* OpenSavePanelUtils.swift in Sources */,
				F498AD162884C36A006F1C00 /* ControlGroupChrome.swift in Sources */,
				F48E0D2C288883150080DDFA /* WindowEnvironment.swift in Sources */,
				F498AD1A2884C5FF006F1C00 /* SliderConversion.swift in Sources */,
				F422586D2885CC9F009420AE /* SharedFocusEnvironment.swift in Sources */,
				F422587C2885E1CE009420AE /* NetworkConfigurationView.swift in Sources */,
				F41369A329917FA0002CE8D3 /* ScreenChangeModifier.swift in Sources */,
				F48E0D1F288882BD0080DDFA /* VMInstallationViewModel.swift in Sources */,
				F42258702885D537009420AE /* EphemeralTextField.swift in Sources */,
				F49AA2C329BA22A5009625F7 /* VBRestorableWindow.swift in Sources */,
				F422587A2885E17D009420AE /* ConfigurationSection.swift in Sources */,
				F4B5C5D32886FA8D005AA632 /* SharedFoldersManagementView.swift in Sources */,
				F48E0D32288884A10080DDFA /* RestoreImageDownloadView.swift in Sources */,
				F4B5C5D52886FFB5005AA632 /* PointingDeviceConfigurationView.swift in Sources */,
				F48E0D2F2888835A0080DDFA /* VirtualUIConstants.swift in Sources */,
				F4694F582A30B9E500F5DFE1 /* VMScreenshotter.swift in Sources */,
				F48E0D1B288882BD0080DDFA /* InstallMethodPicker.swift in Sources */,
				F42258722885E100009420AE /* VMConfigurationSheet.swift in Sources */,
				F413697929917135002CE8D3 /* CGFloat+OnePixel.swift in Sources */,
				F42C015E2888FC0C00EB15CD /* PreferencesView.swift in Sources */,
			);
			runOnlyForDeploymentPostprocessing = 0;
		};
		F4BE9C4A27FF052100B648F8 /* Sources */ = {
			isa = PBXSourcesBuildPhase;
			buildActionMask = 2147483647;
			files = (
				F43B01442AD85A6500164CD1 /* VirtualBuddyDeepLinks.swift in Sources */,
				F43B014B2AD85ABB00164CD1 /* DeepLinkAuthDialog.swift in Sources */,
				F4D0F71A28674E76004D5782 /* SoftwareUpdateController.swift in Sources */,
				F4BE9C8127FF111100B648F8 /* VirtualBuddyAppDelegate.swift in Sources */,
				F4BE9C5227FF052100B648F8 /* VirtualBuddyApp.swift in Sources */,
				F43B014E2AD86BFA00164CD1 /* DeepLinkHandler.swift in Sources */,
			);
			runOnlyForDeploymentPostprocessing = 0;
		};
		F4BE9C6127FF053A00B648F8 /* Sources */ = {
			isa = PBXSourcesBuildPhase;
			buildActionMask = 2147483647;
			files = (
				F417257128877121004FF8A7 /* DiskImageGenerator.swift in Sources */,
				F4F9B416284CE0F900F21737 /* VBSettings.swift in Sources */,
				F41725762887758A004FF8A7 /* RandomNameGenerator.swift in Sources */,
				F44C00FB2889CE1600640BF5 /* VBVirtualMachine+Virtualization.swift in Sources */,
				F4F9B418284CE12000F21737 /* VBSettingsContainer.swift in Sources */,
				F4E7DF872BB30E1200C459FC /* NSImage+VMScreenshot.swift in Sources */,
				F48E0D0C2888760D0080DDFA /* VBMacDevice+Storage.swift in Sources */,
				F465C3AE284F93A5006E9ED4 /* VBAPIClient.swift in Sources */,
				F4D725FE286677B8001818F7 /* VBVirtualMachine+Metadata.swift in Sources */,
				F4A21BF428033102001072B8 /* VBError.swift in Sources */,
				F4D0F71F2867517A004D5782 /* AppUpdateChannel.swift in Sources */,
				4BA6BE7D293D22E500F396AE /* VirtualMachineConfigurationHelper.swift in Sources */,
				F48E0D0728885E140080DDFA /* PreviewSupport.swift in Sources */,
				F46FFBAA2804F0A000D61023 /* VZVirtualMachineConfiguration+NVRAM.swift in Sources */,
				F4C189F72848F6A600335EC7 /* VirtualCoreConstants.swift in Sources */,
				F46FFBA82804F07400D61023 /* VBNVRAMVariable.swift in Sources */,
				F4BE9C7A27FF05B900B648F8 /* VMController.swift in Sources */,
				F417255F28861604004FF8A7 /* DecodableDefault.swift in Sources */,
				F485B91B2BB22D2D004B3C2B /* VBSavedStateMetadata.swift in Sources */,
				F465C3B8284FA252006E9ED4 /* VBDownloader.swift in Sources */,
				F4A21BF228032FD8001072B8 /* VMLibraryController.swift in Sources */,
				F485B91F2BB2F4AC004B3C2B /* Bundle+Version.swift in Sources */,
				F49A68E12884917E00A17582 /* ConfigurationModels.swift in Sources */,
<<<<<<< HEAD
				F485B91D2BB2F0D9004B3C2B /* ProcessInfo+ECID.swift in Sources */,
=======
				F4E7DF8B2BB3141F00C459FC /* VZGraphicsDisplay+Screenshot.m in Sources */,
>>>>>>> fcf603c7
				F4C237502888AF67001FF286 /* LogStreamer.swift in Sources */,
				F4F9B41A284CE37C00F21737 /* Logging.swift in Sources */,
				F4B5C5D728870619005AA632 /* ConfigurationModels+Validation.swift in Sources */,
				F4B5C5D928870BBF005AA632 /* ConfigurationModels+Summary.swift in Sources */,
				F4C2374D2888A462001FF286 /* VolumeUtils.swift in Sources */,
				F4BE9C7627FF055100B648F8 /* VBVirtualMachine.swift in Sources */,
				F4D0F71528667984004D5782 /* VBVirtualMachine+Screenshot.swift in Sources */,
				F443620A29B7947A00745B43 /* GuestAdditionsDiskImage.swift in Sources */,
				F485B9232BB306AF004B3C2B /* VBDebugUtil.m in Sources */,
				F4BE9C7827FF055100B648F8 /* MacOSVirtualMachineConfigurationHelper.swift in Sources */,
				F4F5A36029B6324A00F5A12E /* SoftwareVersion.swift in Sources */,
				F4E7DF852BB30D8A00C459FC /* VMScreenshotTimingController.swift in Sources */,
				F4510A782AE2A16F00E24DD9 /* WeakReference.swift in Sources */,
				F46FFBAC28059FF600D61023 /* VMInstance.swift in Sources */,
				F465C3B0284F9660006E9ED4 /* VBRestoreImagesResponse.swift in Sources */,
				0196B45329292B2A00614EF1 /* LinuxVirtualMachineConfigurationHelper.swift in Sources */,
				F465C3B2284F9666006E9ED4 /* VBRestoreImageInfo.swift in Sources */,
			);
			runOnlyForDeploymentPostprocessing = 0;
		};
		F4C189DC2848F59F00335EC7 /* Sources */ = {
			isa = PBXSourcesBuildPhase;
			buildActionMask = 2147483647;
			files = (
				F4D305AC29B8FEE90006E748 /* WHDarwinNotificationsService.swift in Sources */,
				F4C189FF2848FB3F00335EC7 /* WormholeServiceProtocol.swift in Sources */,
				F4C189FA2848F6F700335EC7 /* VirtualWormholeConstants.swift in Sources */,
				F4BE584229BA7BDB00C5525C /* WHDefaultsImportService.swift in Sources */,
				F4D305B029B900860006E748 /* SystemNotification.swift in Sources */,
				F42862372AE947C90052F029 /* WHPayload.swift in Sources */,
				F4BE581329BA6E0D00C5525C /* DefaultsDomainDescriptor.swift in Sources */,
				F4BE581129BA6DFC00C5525C /* DefaultsImportController.swift in Sources */,
				F4D305B229B907A10006E748 /* WHPing.swift in Sources */,
				F4D3059729B8D9D30006E748 /* WormholePacket.swift in Sources */,
				F4BE584029BA7B7A00C5525C /* DefaultsDomain+ExportImport.swift in Sources */,
				F4FC276A29BBAE590012CB65 /* WHDefaultsImportClient.swift in Sources */,
				F4C189FD2848F8F600335EC7 /* WHSharedClipboardService.swift in Sources */,
				F4FC276729BBAE350012CB65 /* WormholeServiceClient.swift in Sources */,
				F4C189EE2848F5B500335EC7 /* WormholeManager.swift in Sources */,
			);
			runOnlyForDeploymentPostprocessing = 0;
		};
		F4C18A3E28491B8500335EC7 /* Sources */ = {
			isa = PBXSourcesBuildPhase;
			buildActionMask = 2147483647;
			files = (
				F4959F3C2992A284001DF4CB /* GuestAppInstaller.swift in Sources */,
				F41369CA2991A492002CE8D3 /* HostConnectionStateProvider.swift in Sources */,
				F4C18A4728491B8500335EC7 /* GuestDashboard.swift in Sources */,
				F41369CC2991A68F002CE8D3 /* GuestSharedFoldersManager.swift in Sources */,
				F4C18A4528491B8500335EC7 /* GuestAppDelegate.swift in Sources */,
				F4FC276C29BBB3030012CB65 /* GuestDefaultsImportView.swift in Sources */,
				F41369A6299183C8002CE8D3 /* GuestLaunchAtLoginManager.swift in Sources */,
			);
			runOnlyForDeploymentPostprocessing = 0;
		};
		F4D3059829B8DB700006E748 /* Sources */ = {
			isa = PBXSourcesBuildPhase;
			buildActionMask = 2147483647;
			files = (
				F4D3059F29B8DB700006E748 /* WormholePacketTests.swift in Sources */,
			);
			runOnlyForDeploymentPostprocessing = 0;
		};
/* End PBXSourcesBuildPhase section */

/* Begin PBXTargetDependency section */
		F413699D299179F8002CE8D3 /* PBXTargetDependency */ = {
			isa = PBXTargetDependency;
			target = F4BE9C6427FF053A00B648F8 /* VirtualCore */;
			targetProxy = F413699C299179F8002CE8D3 /* PBXContainerItemProxy */;
		};
		F41369A1299179F8002CE8D3 /* PBXTargetDependency */ = {
			isa = PBXTargetDependency;
			target = F498ACFD2884BF13006F1C00 /* VirtualUI */;
			targetProxy = F41369A0299179F8002CE8D3 /* PBXContainerItemProxy */;
		};
		F41369BD29918617002CE8D3 /* PBXTargetDependency */ = {
			isa = PBXTargetDependency;
			target = F41369AA29918576002CE8D3 /* VirtualBuddyGuestHelper */;
			targetProxy = F41369BC29918617002CE8D3 /* PBXContainerItemProxy */;
		};
		F42862312AE87D7E0052F029 /* PBXTargetDependency */ = {
			isa = PBXTargetDependency;
			target = F43B01142AD858FE00164CD1 /* DeepLinkSecurity */;
			targetProxy = F42862302AE87D7E0052F029 /* PBXContainerItemProxy */;
		};
		F4510A7A2AE2B3AB00E24DD9 /* PBXTargetDependency */ = {
			isa = PBXTargetDependency;
			target = F43B01142AD858FE00164CD1 /* DeepLinkSecurity */;
			targetProxy = F4510A792AE2B3AB00E24DD9 /* PBXContainerItemProxy */;
		};
		F498AD032884BF13006F1C00 /* PBXTargetDependency */ = {
			isa = PBXTargetDependency;
			target = F498ACFD2884BF13006F1C00 /* VirtualUI */;
			targetProxy = F498AD022884BF13006F1C00 /* PBXContainerItemProxy */;
		};
		F498AD0B2884BF60006F1C00 /* PBXTargetDependency */ = {
			isa = PBXTargetDependency;
			target = F4BE9C6427FF053A00B648F8 /* VirtualCore */;
			targetProxy = F498AD0A2884BF60006F1C00 /* PBXContainerItemProxy */;
		};
		F4C189F02848F5F100335EC7 /* PBXTargetDependency */ = {
			isa = PBXTargetDependency;
			target = F4C189DF2848F59F00335EC7 /* VirtualWormhole */;
			targetProxy = F4C189EF2848F5F100335EC7 /* PBXContainerItemProxy */;
		};
		F4C18A5528491B9D00335EC7 /* PBXTargetDependency */ = {
			isa = PBXTargetDependency;
			target = F4C189DF2848F59F00335EC7 /* VirtualWormhole */;
			targetProxy = F4C18A5428491B9D00335EC7 /* PBXContainerItemProxy */;
		};
		F4C18A5828491C0D00335EC7 /* PBXTargetDependency */ = {
			isa = PBXTargetDependency;
			target = F4C18A4128491B8500335EC7 /* VirtualBuddyGuest */;
			targetProxy = F4C18A5728491C0D00335EC7 /* PBXContainerItemProxy */;
		};
		F4D305A229B8DB700006E748 /* PBXTargetDependency */ = {
			isa = PBXTargetDependency;
			target = F4C189DF2848F59F00335EC7 /* VirtualWormhole */;
			targetProxy = F4D305A129B8DB700006E748 /* PBXContainerItemProxy */;
		};
/* End PBXTargetDependency section */

/* Begin PBXVariantGroup section */
		F41369B329918576002CE8D3 /* Main.storyboard */ = {
			isa = PBXVariantGroup;
			children = (
				F41369B429918576002CE8D3 /* Base */,
			);
			name = Main.storyboard;
			sourceTree = "<group>";
		};
/* End PBXVariantGroup section */

/* Begin XCBuildConfiguration section */
		F41369B829918576002CE8D3 /* Debug */ = {
			isa = XCBuildConfiguration;
			buildSettings = {
				ASSETCATALOG_COMPILER_APPICON_NAME = AppIcon;
				ASSETCATALOG_COMPILER_GLOBAL_ACCENT_COLOR_NAME = AccentColor;
				CLANG_CXX_LANGUAGE_STANDARD = "gnu++20";
				CLANG_ENABLE_MODULES = YES;
				CODE_SIGN_ENTITLEMENTS = VirtualBuddyGuestHelper/VirtualBuddyGuestHelper.entitlements;
				CODE_SIGN_STYLE = Automatic;
				COMBINE_HIDPI_IMAGES = YES;
				DEVELOPMENT_TEAM = 8C7439RJLG;
				ENABLE_HARDENED_RUNTIME = YES;
				GENERATE_INFOPLIST_FILE = YES;
				INFOPLIST_KEY_LSBackgroundOnly = YES;
				INFOPLIST_KEY_NSHumanReadableCopyright = "";
				INFOPLIST_KEY_NSMainStoryboardFile = Main;
				INFOPLIST_KEY_NSMicrophoneUsageDescription = "Enable audio input for your virtual machines. Without this permission, virtual machines won't be able to record any audio.";
				INFOPLIST_KEY_NSPrincipalClass = NSApplication;
				LD_RUNPATH_SEARCH_PATHS = (
					"$(inherited)",
					"@executable_path/../Frameworks",
				);
				PRODUCT_BUNDLE_IDENTIFIER = "$(GUEST_LAUNCH_AT_LOGIN_HELPER_BUNDLE_ID)";
				PRODUCT_NAME = "$(TARGET_NAME)";
				SKIP_INSTALL = YES;
				SWIFT_EMIT_LOC_STRINGS = YES;
				SWIFT_OPTIMIZATION_LEVEL = "-Onone";
				SWIFT_VERSION = 5.0;
			};
			name = Debug;
		};
		F41369B929918576002CE8D3 /* Debug_Managed */ = {
			isa = XCBuildConfiguration;
			buildSettings = {
				ASSETCATALOG_COMPILER_APPICON_NAME = AppIcon;
				ASSETCATALOG_COMPILER_GLOBAL_ACCENT_COLOR_NAME = AccentColor;
				CLANG_CXX_LANGUAGE_STANDARD = "gnu++20";
				CLANG_ENABLE_MODULES = YES;
				CODE_SIGN_ENTITLEMENTS = VirtualBuddyGuestHelper/VirtualBuddyGuestHelper.entitlements;
				CODE_SIGN_STYLE = Automatic;
				COMBINE_HIDPI_IMAGES = YES;
				DEVELOPMENT_TEAM = 8C7439RJLG;
				ENABLE_HARDENED_RUNTIME = YES;
				GENERATE_INFOPLIST_FILE = YES;
				INFOPLIST_KEY_LSBackgroundOnly = YES;
				INFOPLIST_KEY_NSHumanReadableCopyright = "";
				INFOPLIST_KEY_NSMainStoryboardFile = Main;
				INFOPLIST_KEY_NSMicrophoneUsageDescription = "Enable audio input for your virtual machines. Without this permission, virtual machines won't be able to record any audio.";
				INFOPLIST_KEY_NSPrincipalClass = NSApplication;
				LD_RUNPATH_SEARCH_PATHS = (
					"$(inherited)",
					"@executable_path/../Frameworks",
				);
				PRODUCT_BUNDLE_IDENTIFIER = "$(GUEST_LAUNCH_AT_LOGIN_HELPER_BUNDLE_ID)";
				PRODUCT_NAME = "$(TARGET_NAME)";
				SKIP_INSTALL = YES;
				SWIFT_EMIT_LOC_STRINGS = YES;
				SWIFT_OPTIMIZATION_LEVEL = "-Onone";
				SWIFT_VERSION = 5.0;
			};
			name = Debug_Managed;
		};
		F41369BA29918576002CE8D3 /* Release */ = {
			isa = XCBuildConfiguration;
			buildSettings = {
				ASSETCATALOG_COMPILER_APPICON_NAME = AppIcon;
				ASSETCATALOG_COMPILER_GLOBAL_ACCENT_COLOR_NAME = AccentColor;
				CLANG_CXX_LANGUAGE_STANDARD = "gnu++20";
				CLANG_ENABLE_MODULES = YES;
				CODE_SIGN_ENTITLEMENTS = VirtualBuddyGuestHelper/VirtualBuddyGuestHelper.entitlements;
				CODE_SIGN_STYLE = Automatic;
				COMBINE_HIDPI_IMAGES = YES;
				DEVELOPMENT_TEAM = 8C7439RJLG;
				ENABLE_HARDENED_RUNTIME = YES;
				GENERATE_INFOPLIST_FILE = YES;
				INFOPLIST_KEY_LSBackgroundOnly = YES;
				INFOPLIST_KEY_NSHumanReadableCopyright = "";
				INFOPLIST_KEY_NSMainStoryboardFile = Main;
				INFOPLIST_KEY_NSMicrophoneUsageDescription = "Enable audio input for your virtual machines. Without this permission, virtual machines won't be able to record any audio.";
				INFOPLIST_KEY_NSPrincipalClass = NSApplication;
				LD_RUNPATH_SEARCH_PATHS = (
					"$(inherited)",
					"@executable_path/../Frameworks",
				);
				PRODUCT_BUNDLE_IDENTIFIER = "$(GUEST_LAUNCH_AT_LOGIN_HELPER_BUNDLE_ID)";
				PRODUCT_NAME = "$(TARGET_NAME)";
				SKIP_INSTALL = YES;
				SWIFT_EMIT_LOC_STRINGS = YES;
				SWIFT_VERSION = 5.0;
			};
			name = Release;
		};
		F41369BB29918576002CE8D3 /* Release_Managed */ = {
			isa = XCBuildConfiguration;
			buildSettings = {
				ASSETCATALOG_COMPILER_APPICON_NAME = AppIcon;
				ASSETCATALOG_COMPILER_GLOBAL_ACCENT_COLOR_NAME = AccentColor;
				CLANG_CXX_LANGUAGE_STANDARD = "gnu++20";
				CLANG_ENABLE_MODULES = YES;
				CODE_SIGN_ENTITLEMENTS = VirtualBuddyGuestHelper/VirtualBuddyGuestHelper.entitlements;
				CODE_SIGN_STYLE = Automatic;
				COMBINE_HIDPI_IMAGES = YES;
				DEVELOPMENT_TEAM = 8C7439RJLG;
				ENABLE_HARDENED_RUNTIME = YES;
				GENERATE_INFOPLIST_FILE = YES;
				INFOPLIST_KEY_LSBackgroundOnly = YES;
				INFOPLIST_KEY_NSHumanReadableCopyright = "";
				INFOPLIST_KEY_NSMainStoryboardFile = Main;
				INFOPLIST_KEY_NSMicrophoneUsageDescription = "Enable audio input for your virtual machines. Without this permission, virtual machines won't be able to record any audio.";
				INFOPLIST_KEY_NSPrincipalClass = NSApplication;
				LD_RUNPATH_SEARCH_PATHS = (
					"$(inherited)",
					"@executable_path/../Frameworks",
				);
				PRODUCT_BUNDLE_IDENTIFIER = "$(GUEST_LAUNCH_AT_LOGIN_HELPER_BUNDLE_ID)";
				PRODUCT_NAME = "$(TARGET_NAME)";
				SKIP_INSTALL = YES;
				SWIFT_EMIT_LOC_STRINGS = YES;
				SWIFT_VERSION = 5.0;
			};
			name = Release_Managed;
		};
		F43B011D2AD858FE00164CD1 /* Debug */ = {
			isa = XCBuildConfiguration;
			buildSettings = {
				ASSETCATALOG_COMPILER_GENERATE_SWIFT_ASSET_SYMBOL_EXTENSIONS = YES;
				CLANG_CXX_LANGUAGE_STANDARD = "gnu++20";
				CODE_SIGN_STYLE = Automatic;
				COMBINE_HIDPI_IMAGES = YES;
				CURRENT_PROJECT_VERSION = 1;
				DEFINES_MODULE = YES;
				DEVELOPMENT_TEAM = 8C7439RJLG;
				DYLIB_COMPATIBILITY_VERSION = 1;
				DYLIB_CURRENT_VERSION = 1;
				DYLIB_INSTALL_NAME_BASE = "@rpath";
				ENABLE_MODULE_VERIFIER = YES;
				ENABLE_USER_SCRIPT_SANDBOXING = YES;
				GCC_C_LANGUAGE_STANDARD = gnu17;
				GENERATE_INFOPLIST_FILE = YES;
				INFOPLIST_KEY_NSHumanReadableCopyright = "";
				INSTALL_PATH = "$(LOCAL_LIBRARY_DIR)/Frameworks";
				LD_RUNPATH_SEARCH_PATHS = (
					"$(inherited)",
					"@executable_path/../Frameworks",
					"@loader_path/Frameworks",
				);
				LOCALIZATION_PREFERS_STRING_CATALOGS = YES;
				MARKETING_VERSION = 1.0;
				MODULE_VERIFIER_SUPPORTED_LANGUAGES = "objective-c objective-c++";
				MODULE_VERIFIER_SUPPORTED_LANGUAGE_STANDARDS = "gnu17 gnu++20";
				PRODUCT_BUNDLE_IDENTIFIER = codes.rambo.DeepLinkSecurity;
				PRODUCT_NAME = "$(TARGET_NAME:c99extidentifier)";
				SKIP_INSTALL = YES;
				SWIFT_ACTIVE_COMPILATION_CONDITIONS = "DEBUG $(inherited)";
				SWIFT_EMIT_LOC_STRINGS = YES;
				SWIFT_VERSION = 5.0;
				VERSIONING_SYSTEM = "apple-generic";
				VERSION_INFO_PREFIX = "";
			};
			name = Debug;
		};
		F43B011E2AD858FE00164CD1 /* Debug_Managed */ = {
			isa = XCBuildConfiguration;
			buildSettings = {
				ASSETCATALOG_COMPILER_GENERATE_SWIFT_ASSET_SYMBOL_EXTENSIONS = YES;
				CLANG_CXX_LANGUAGE_STANDARD = "gnu++20";
				CODE_SIGN_STYLE = Automatic;
				COMBINE_HIDPI_IMAGES = YES;
				CURRENT_PROJECT_VERSION = 1;
				DEFINES_MODULE = YES;
				DEVELOPMENT_TEAM = 8C7439RJLG;
				DYLIB_COMPATIBILITY_VERSION = 1;
				DYLIB_CURRENT_VERSION = 1;
				DYLIB_INSTALL_NAME_BASE = "@rpath";
				ENABLE_MODULE_VERIFIER = YES;
				ENABLE_USER_SCRIPT_SANDBOXING = YES;
				GCC_C_LANGUAGE_STANDARD = gnu17;
				GENERATE_INFOPLIST_FILE = YES;
				INFOPLIST_KEY_NSHumanReadableCopyright = "";
				INSTALL_PATH = "$(LOCAL_LIBRARY_DIR)/Frameworks";
				LD_RUNPATH_SEARCH_PATHS = (
					"$(inherited)",
					"@executable_path/../Frameworks",
					"@loader_path/Frameworks",
				);
				LOCALIZATION_PREFERS_STRING_CATALOGS = YES;
				MARKETING_VERSION = 1.0;
				MODULE_VERIFIER_SUPPORTED_LANGUAGES = "objective-c objective-c++";
				MODULE_VERIFIER_SUPPORTED_LANGUAGE_STANDARDS = "gnu17 gnu++20";
				PRODUCT_BUNDLE_IDENTIFIER = codes.rambo.DeepLinkSecurity;
				PRODUCT_NAME = "$(TARGET_NAME:c99extidentifier)";
				SKIP_INSTALL = YES;
				SWIFT_ACTIVE_COMPILATION_CONDITIONS = "DEBUG $(inherited)";
				SWIFT_EMIT_LOC_STRINGS = YES;
				SWIFT_VERSION = 5.0;
				VERSIONING_SYSTEM = "apple-generic";
				VERSION_INFO_PREFIX = "";
			};
			name = Debug_Managed;
		};
		F43B011F2AD858FE00164CD1 /* Release */ = {
			isa = XCBuildConfiguration;
			buildSettings = {
				ASSETCATALOG_COMPILER_GENERATE_SWIFT_ASSET_SYMBOL_EXTENSIONS = YES;
				CLANG_CXX_LANGUAGE_STANDARD = "gnu++20";
				CODE_SIGN_STYLE = Automatic;
				COMBINE_HIDPI_IMAGES = YES;
				CURRENT_PROJECT_VERSION = 1;
				DEFINES_MODULE = YES;
				DEVELOPMENT_TEAM = 8C7439RJLG;
				DYLIB_COMPATIBILITY_VERSION = 1;
				DYLIB_CURRENT_VERSION = 1;
				DYLIB_INSTALL_NAME_BASE = "@rpath";
				ENABLE_MODULE_VERIFIER = YES;
				ENABLE_USER_SCRIPT_SANDBOXING = YES;
				GCC_C_LANGUAGE_STANDARD = gnu17;
				GENERATE_INFOPLIST_FILE = YES;
				INFOPLIST_KEY_NSHumanReadableCopyright = "";
				INSTALL_PATH = "$(LOCAL_LIBRARY_DIR)/Frameworks";
				LD_RUNPATH_SEARCH_PATHS = (
					"$(inherited)",
					"@executable_path/../Frameworks",
					"@loader_path/Frameworks",
				);
				LOCALIZATION_PREFERS_STRING_CATALOGS = YES;
				MARKETING_VERSION = 1.0;
				MODULE_VERIFIER_SUPPORTED_LANGUAGES = "objective-c objective-c++";
				MODULE_VERIFIER_SUPPORTED_LANGUAGE_STANDARDS = "gnu17 gnu++20";
				PRODUCT_BUNDLE_IDENTIFIER = codes.rambo.DeepLinkSecurity;
				PRODUCT_NAME = "$(TARGET_NAME:c99extidentifier)";
				SKIP_INSTALL = YES;
				SWIFT_EMIT_LOC_STRINGS = YES;
				SWIFT_VERSION = 5.0;
				VERSIONING_SYSTEM = "apple-generic";
				VERSION_INFO_PREFIX = "";
			};
			name = Release;
		};
		F43B01202AD858FE00164CD1 /* Release_Managed */ = {
			isa = XCBuildConfiguration;
			buildSettings = {
				ASSETCATALOG_COMPILER_GENERATE_SWIFT_ASSET_SYMBOL_EXTENSIONS = YES;
				CLANG_CXX_LANGUAGE_STANDARD = "gnu++20";
				CODE_SIGN_STYLE = Automatic;
				COMBINE_HIDPI_IMAGES = YES;
				CURRENT_PROJECT_VERSION = 1;
				DEFINES_MODULE = YES;
				DEVELOPMENT_TEAM = 8C7439RJLG;
				DYLIB_COMPATIBILITY_VERSION = 1;
				DYLIB_CURRENT_VERSION = 1;
				DYLIB_INSTALL_NAME_BASE = "@rpath";
				ENABLE_MODULE_VERIFIER = YES;
				ENABLE_USER_SCRIPT_SANDBOXING = YES;
				GCC_C_LANGUAGE_STANDARD = gnu17;
				GENERATE_INFOPLIST_FILE = YES;
				INFOPLIST_KEY_NSHumanReadableCopyright = "";
				INSTALL_PATH = "$(LOCAL_LIBRARY_DIR)/Frameworks";
				LD_RUNPATH_SEARCH_PATHS = (
					"$(inherited)",
					"@executable_path/../Frameworks",
					"@loader_path/Frameworks",
				);
				LOCALIZATION_PREFERS_STRING_CATALOGS = YES;
				MARKETING_VERSION = 1.0;
				MODULE_VERIFIER_SUPPORTED_LANGUAGES = "objective-c objective-c++";
				MODULE_VERIFIER_SUPPORTED_LANGUAGE_STANDARDS = "gnu17 gnu++20";
				PRODUCT_BUNDLE_IDENTIFIER = codes.rambo.DeepLinkSecurity;
				PRODUCT_NAME = "$(TARGET_NAME:c99extidentifier)";
				SKIP_INSTALL = YES;
				SWIFT_EMIT_LOC_STRINGS = YES;
				SWIFT_VERSION = 5.0;
				VERSIONING_SYSTEM = "apple-generic";
				VERSION_INFO_PREFIX = "";
			};
			name = Release_Managed;
		};
		F498AD062884BF13006F1C00 /* Debug */ = {
			isa = XCBuildConfiguration;
			buildSettings = {
				ASSETCATALOG_COMPILER_APPICON_NAME = AppIcon;
				CLANG_CXX_LANGUAGE_STANDARD = "gnu++20";
				CLANG_ENABLE_MODULES = YES;
				COMBINE_HIDPI_IMAGES = YES;
				DEFINES_MODULE = YES;
				DEVELOPMENT_ASSET_PATHS = "";
				DYLIB_COMPATIBILITY_VERSION = 1;
				DYLIB_INSTALL_NAME_BASE = "@rpath";
				ENABLE_MODULE_VERIFIER = YES;
				GENERATE_INFOPLIST_FILE = YES;
				INFOPLIST_KEY_NSHumanReadableCopyright = "";
				INSTALL_PATH = "$(LOCAL_LIBRARY_DIR)/Frameworks";
				LD_RUNPATH_SEARCH_PATHS = (
					"$(inherited)",
					"@executable_path/../Frameworks",
					"@loader_path/Frameworks",
				);
				MODULE_VERIFIER_SUPPORTED_LANGUAGES = "objective-c objective-c++";
				MODULE_VERIFIER_SUPPORTED_LANGUAGE_STANDARDS = "gnu11 gnu++20";
				PRODUCT_BUNDLE_IDENTIFIER = "$(VB_BUNDLE_ID_PREFIX)codes.rambo.VirtualUI";
				PRODUCT_NAME = "$(TARGET_NAME:c99extidentifier)";
				SKIP_INSTALL = YES;
				SWIFT_EMIT_LOC_STRINGS = YES;
				SWIFT_OPTIMIZATION_LEVEL = "-Onone";
				SWIFT_VERSION = 5.0;
			};
			name = Debug;
		};
		F498AD072884BF13006F1C00 /* Release */ = {
			isa = XCBuildConfiguration;
			buildSettings = {
				ASSETCATALOG_COMPILER_APPICON_NAME = AppIcon;
				CLANG_CXX_LANGUAGE_STANDARD = "gnu++20";
				CLANG_ENABLE_MODULES = YES;
				COMBINE_HIDPI_IMAGES = YES;
				DEFINES_MODULE = YES;
				DEVELOPMENT_ASSET_PATHS = "";
				DYLIB_COMPATIBILITY_VERSION = 1;
				DYLIB_INSTALL_NAME_BASE = "@rpath";
				ENABLE_MODULE_VERIFIER = YES;
				GENERATE_INFOPLIST_FILE = YES;
				INFOPLIST_KEY_NSHumanReadableCopyright = "";
				INSTALL_PATH = "$(LOCAL_LIBRARY_DIR)/Frameworks";
				LD_RUNPATH_SEARCH_PATHS = (
					"$(inherited)",
					"@executable_path/../Frameworks",
					"@loader_path/Frameworks",
				);
				MODULE_VERIFIER_SUPPORTED_LANGUAGES = "objective-c objective-c++";
				MODULE_VERIFIER_SUPPORTED_LANGUAGE_STANDARDS = "gnu11 gnu++20";
				PRODUCT_BUNDLE_IDENTIFIER = "$(VB_BUNDLE_ID_PREFIX)codes.rambo.VirtualUI";
				PRODUCT_NAME = "$(TARGET_NAME:c99extidentifier)";
				SKIP_INSTALL = YES;
				SWIFT_EMIT_LOC_STRINGS = YES;
				SWIFT_VERSION = 5.0;
			};
			name = Release;
		};
		F4B068A828882E9A003743BF /* Debug_Managed */ = {
			isa = XCBuildConfiguration;
			baseConfigurationReference = F4C1224E280715F200D359E2 /* Main.xcconfig */;
			buildSettings = {
				ALWAYS_SEARCH_USER_PATHS = NO;
				ARCHS = arm64;
				ASSETCATALOG_COMPILER_GENERATE_SWIFT_ASSET_SYMBOL_EXTENSIONS = YES;
				CLANG_ANALYZER_NONNULL = YES;
				CLANG_ANALYZER_NUMBER_OBJECT_CONVERSION = YES_AGGRESSIVE;
				CLANG_CXX_LANGUAGE_STANDARD = "gnu++17";
				CLANG_ENABLE_MODULES = YES;
				CLANG_ENABLE_OBJC_ARC = YES;
				CLANG_ENABLE_OBJC_WEAK = YES;
				CLANG_WARN_BLOCK_CAPTURE_AUTORELEASING = YES;
				CLANG_WARN_BOOL_CONVERSION = YES;
				CLANG_WARN_COMMA = YES;
				CLANG_WARN_CONSTANT_CONVERSION = YES;
				CLANG_WARN_DEPRECATED_OBJC_IMPLEMENTATIONS = YES;
				CLANG_WARN_DIRECT_OBJC_ISA_USAGE = YES_ERROR;
				CLANG_WARN_DOCUMENTATION_COMMENTS = YES;
				CLANG_WARN_EMPTY_BODY = YES;
				CLANG_WARN_ENUM_CONVERSION = YES;
				CLANG_WARN_INFINITE_RECURSION = YES;
				CLANG_WARN_INT_CONVERSION = YES;
				CLANG_WARN_NON_LITERAL_NULL_CONVERSION = YES;
				CLANG_WARN_OBJC_IMPLICIT_RETAIN_SELF = YES;
				CLANG_WARN_OBJC_LITERAL_CONVERSION = YES;
				CLANG_WARN_OBJC_ROOT_CLASS = YES_ERROR;
				CLANG_WARN_QUOTED_INCLUDE_IN_FRAMEWORK_HEADER = YES;
				CLANG_WARN_RANGE_LOOP_ANALYSIS = YES;
				CLANG_WARN_STRICT_PROTOTYPES = YES;
				CLANG_WARN_SUSPICIOUS_MOVE = YES;
				CLANG_WARN_UNGUARDED_AVAILABILITY = YES_AGGRESSIVE;
				CLANG_WARN_UNREACHABLE_CODE = YES;
				CLANG_WARN__DUPLICATE_METHOD_MATCH = YES;
				COPY_PHASE_STRIP = NO;
				DEAD_CODE_STRIPPING = YES;
				DEBUG_INFORMATION_FORMAT = dwarf;
				ENABLE_STRICT_OBJC_MSGSEND = YES;
				ENABLE_TESTABILITY = YES;
				GCC_C_LANGUAGE_STANDARD = gnu11;
				GCC_DYNAMIC_NO_PIC = NO;
				GCC_NO_COMMON_BLOCKS = YES;
				GCC_OPTIMIZATION_LEVEL = 0;
				GCC_PREPROCESSOR_DEFINITIONS = (
					"DEBUG=1",
					"$(inherited)",
				);
				GCC_WARN_64_TO_32_BIT_CONVERSION = YES;
				GCC_WARN_ABOUT_RETURN_TYPE = YES_ERROR;
				GCC_WARN_UNDECLARED_SELECTOR = YES;
				GCC_WARN_UNINITIALIZED_AUTOS = YES_AGGRESSIVE;
				GCC_WARN_UNUSED_FUNCTION = YES;
				GCC_WARN_UNUSED_VARIABLE = YES;
				MTL_ENABLE_DEBUG_INFO = INCLUDE_SOURCE;
				MTL_FAST_MATH = YES;
				ONLY_ACTIVE_ARCH = YES;
				SDKROOT = macosx;
				SWIFT_ACTIVE_COMPILATION_CONDITIONS = DEBUG;
				SWIFT_OPTIMIZATION_LEVEL = "-Onone";
			};
			name = Debug_Managed;
		};
		F4B068A928882E9A003743BF /* Debug_Managed */ = {
			isa = XCBuildConfiguration;
			baseConfigurationReference = F4B068B528882F5D003743BF /* AppEntitlements.xcconfig */;
			buildSettings = {
				ALWAYS_EMBED_SWIFT_STANDARD_LIBRARIES = YES;
				ASSETCATALOG_COMPILER_APPICON_NAME = AppIcon;
				ASSETCATALOG_COMPILER_GLOBAL_ACCENT_COLOR_NAME = AccentColor;
				CLANG_ENABLE_MODULES = YES;
				"CODE_SIGN_IDENTITY[sdk=macosx*]" = "Mac Developer";
				COMBINE_HIDPI_IMAGES = YES;
				DEVELOPMENT_ASSET_PATHS = "\"VirtualBuddy/Preview Content\"";
				DEVELOPMENT_TEAM = 8C7439RJLG;
				"DEVELOPMENT_TEAM[sdk=macosx*]" = 8C7439RJLG;
				ENABLE_HARDENED_RUNTIME = YES;
				ENABLE_PREVIEWS = YES;
				GENERATE_INFOPLIST_FILE = YES;
				INFOPLIST_FILE = VirtualBuddy/Info.plist;
				INFOPLIST_KEY_LSApplicationCategoryType = "public.app-category.developer-tools";
				INFOPLIST_KEY_NSHumanReadableCopyright = "© 2023 Buddy Software LTD";
				INFOPLIST_KEY_NSMicrophoneUsageDescription = "Enable audio input for your virtual machines. Without this permission, virtual machines won't be able to record any audio.";
				LD_RUNPATH_SEARCH_PATHS = (
					"$(inherited)",
					"@executable_path/../Frameworks",
				);
				OTHER_LDFLAGS = "";
				PRODUCT_BUNDLE_IDENTIFIER = "$(VB_BUNDLE_ID_PREFIX)codes.rambo.VirtualBuddy";
				PRODUCT_NAME = "$(TARGET_NAME)";
				"PROVISIONING_PROFILE_SPECIFIER[sdk=macosx*]" = "VirtualBuddy Dev Mid 2023 B";
				SWIFT_EMIT_LOC_STRINGS = YES;
				SWIFT_OPTIMIZATION_LEVEL = "-Onone";
				SWIFT_VERSION = 5.0;
			};
			name = Debug_Managed;
		};
		F4B068AA28882E9A003743BF /* Debug_Managed */ = {
			isa = XCBuildConfiguration;
			buildSettings = {
				ASSETCATALOG_COMPILER_APPICON_NAME = AppIcon;
				ASSETCATALOG_COMPILER_GLOBAL_ACCENT_COLOR_NAME = AccentColor;
				CLANG_ENABLE_MODULES = YES;
				CODE_SIGN_ENTITLEMENTS = VirtualBuddyGuest/VirtualBuddyGuest.entitlements;
				CODE_SIGN_STYLE = Automatic;
				COMBINE_HIDPI_IMAGES = YES;
				DEVELOPMENT_ASSET_PATHS = "\"VirtualBuddyGuest/Preview Content\"";
				DEVELOPMENT_TEAM = 8C7439RJLG;
				ENABLE_HARDENED_RUNTIME = YES;
				ENABLE_PREVIEWS = YES;
				GENERATE_INFOPLIST_FILE = YES;
				INFOPLIST_FILE = "$(DERIVED_FILE_DIR)/VBGenerated-Info.plist";
				INFOPLIST_KEY_LSApplicationCategoryType = "public.app-category.utilities";
				INFOPLIST_KEY_LSUIElement = YES;
				INFOPLIST_KEY_NSHumanReadableCopyright = "";
				INFOPLIST_KEY_NSMainStoryboardFile = Main;
				INFOPLIST_KEY_NSMicrophoneUsageDescription = "Enable audio input for your virtual machines. Without this permission, virtual machines won't be able to record any audio.";
				LD_RUNPATH_SEARCH_PATHS = (
					"$(inherited)",
					"@executable_path/../Frameworks",
				);
				PRODUCT_BUNDLE_IDENTIFIER = "$(VB_BUNDLE_ID_PREFIX)codes.rambo.VirtualBuddyGuest";
				PRODUCT_NAME = "$(TARGET_NAME)";
				SKIP_INSTALL = YES;
				SWIFT_EMIT_LOC_STRINGS = YES;
				SWIFT_OBJC_BRIDGING_HEADER = "VirtualBuddyGuest/Dashboard/Support/VirtualBuddyGuest-Bridging-Header.h";
				SWIFT_OPTIMIZATION_LEVEL = "-Onone";
				SWIFT_VERSION = 5.0;
			};
			name = Debug_Managed;
		};
		F4B068AB28882E9A003743BF /* Debug_Managed */ = {
			isa = XCBuildConfiguration;
			buildSettings = {
				CLANG_ENABLE_MODULES = YES;
				CODE_SIGN_STYLE = Automatic;
				COMBINE_HIDPI_IMAGES = YES;
				DEFINES_MODULE = YES;
				DEVELOPMENT_ASSET_PATHS = "VirtualCore/Source/Resources/Preview/Preview.vbvm VirtualCore/Source/Resources/Preview/Preview-Linux.vbvm";
				DYLIB_COMPATIBILITY_VERSION = 1;
				DYLIB_INSTALL_NAME_BASE = "@rpath";
				ENABLE_MODULE_VERIFIER = YES;
				GENERATE_INFOPLIST_FILE = YES;
				INSTALL_PATH = "$(LOCAL_LIBRARY_DIR)/Frameworks";
				LD_RUNPATH_SEARCH_PATHS = (
					"$(inherited)",
					"@executable_path/../Frameworks",
					"@loader_path/Frameworks",
				);
				MODULE_VERIFIER_SUPPORTED_LANGUAGES = "objective-c objective-c++";
				MODULE_VERIFIER_SUPPORTED_LANGUAGE_STANDARDS = "gnu11 gnu++17";
				OTHER_LDFLAGS = "-Wl,-U,_OBJC_CLASS_$__VZVirtualMachineStartOptions";
				PRODUCT_BUNDLE_IDENTIFIER = "$(VB_BUNDLE_ID_PREFIX)codes.rambo.VirtualCore";
				PRODUCT_NAME = "$(TARGET_NAME:c99extidentifier)";
				SKIP_INSTALL = YES;
				SWIFT_EMIT_LOC_STRINGS = YES;
				SWIFT_OPTIMIZATION_LEVEL = "-Onone";
				SWIFT_VERSION = 5.0;
			};
			name = Debug_Managed;
		};
		F4B068AC28882E9A003743BF /* Debug_Managed */ = {
			isa = XCBuildConfiguration;
			buildSettings = {
				ASSETCATALOG_COMPILER_APPICON_NAME = AppIcon;
				CLANG_CXX_LANGUAGE_STANDARD = "gnu++20";
				CLANG_ENABLE_MODULES = YES;
				COMBINE_HIDPI_IMAGES = YES;
				DEFINES_MODULE = YES;
				DEVELOPMENT_ASSET_PATHS = "";
				DYLIB_COMPATIBILITY_VERSION = 1;
				DYLIB_INSTALL_NAME_BASE = "@rpath";
				ENABLE_MODULE_VERIFIER = YES;
				GENERATE_INFOPLIST_FILE = YES;
				INFOPLIST_KEY_NSHumanReadableCopyright = "";
				INSTALL_PATH = "$(LOCAL_LIBRARY_DIR)/Frameworks";
				LD_RUNPATH_SEARCH_PATHS = (
					"$(inherited)",
					"@executable_path/../Frameworks",
					"@loader_path/Frameworks",
				);
				MODULE_VERIFIER_SUPPORTED_LANGUAGES = "objective-c objective-c++";
				MODULE_VERIFIER_SUPPORTED_LANGUAGE_STANDARDS = "gnu11 gnu++20";
				PRODUCT_BUNDLE_IDENTIFIER = "$(VB_BUNDLE_ID_PREFIX)codes.rambo.VirtualUI";
				PRODUCT_NAME = "$(TARGET_NAME:c99extidentifier)";
				SKIP_INSTALL = YES;
				SWIFT_EMIT_LOC_STRINGS = YES;
				SWIFT_OPTIMIZATION_LEVEL = "-Onone";
				SWIFT_VERSION = 5.0;
			};
			name = Debug_Managed;
		};
		F4B068AD28882E9A003743BF /* Debug_Managed */ = {
			isa = XCBuildConfiguration;
			buildSettings = {
				CLANG_ENABLE_MODULES = YES;
				CODE_SIGN_STYLE = Automatic;
				COMBINE_HIDPI_IMAGES = YES;
				DEFINES_MODULE = YES;
				DYLIB_COMPATIBILITY_VERSION = 1;
				DYLIB_INSTALL_NAME_BASE = "@rpath";
				ENABLE_MODULE_VERIFIER = YES;
				GENERATE_INFOPLIST_FILE = YES;
				INFOPLIST_KEY_NSHumanReadableCopyright = "";
				INSTALL_PATH = "$(LOCAL_LIBRARY_DIR)/Frameworks";
				LD_RUNPATH_SEARCH_PATHS = (
					"$(inherited)",
					"@executable_path/../Frameworks",
					"@loader_path/Frameworks",
				);
				MODULE_VERIFIER_SUPPORTED_LANGUAGES = "objective-c objective-c++";
				MODULE_VERIFIER_SUPPORTED_LANGUAGE_STANDARDS = "gnu11 gnu++17";
				OTHER_LDFLAGS = "";
				PRODUCT_BUNDLE_IDENTIFIER = "$(VB_BUNDLE_ID_PREFIX)codes.rambo.VirtualWormhole";
				PRODUCT_NAME = "$(TARGET_NAME:c99extidentifier)";
				SKIP_INSTALL = YES;
				SWIFT_EMIT_LOC_STRINGS = YES;
				SWIFT_OPTIMIZATION_LEVEL = "-Onone";
				SWIFT_VERSION = 5.0;
			};
			name = Debug_Managed;
		};
		F4B068AE28882EA3003743BF /* Release_Managed */ = {
			isa = XCBuildConfiguration;
			baseConfigurationReference = F4C1224E280715F200D359E2 /* Main.xcconfig */;
			buildSettings = {
				ALWAYS_SEARCH_USER_PATHS = NO;
				ARCHS = arm64;
				ASSETCATALOG_COMPILER_GENERATE_SWIFT_ASSET_SYMBOL_EXTENSIONS = YES;
				CLANG_ANALYZER_NONNULL = YES;
				CLANG_ANALYZER_NUMBER_OBJECT_CONVERSION = YES_AGGRESSIVE;
				CLANG_CXX_LANGUAGE_STANDARD = "gnu++17";
				CLANG_ENABLE_MODULES = YES;
				CLANG_ENABLE_OBJC_ARC = YES;
				CLANG_ENABLE_OBJC_WEAK = YES;
				CLANG_WARN_BLOCK_CAPTURE_AUTORELEASING = YES;
				CLANG_WARN_BOOL_CONVERSION = YES;
				CLANG_WARN_COMMA = YES;
				CLANG_WARN_CONSTANT_CONVERSION = YES;
				CLANG_WARN_DEPRECATED_OBJC_IMPLEMENTATIONS = YES;
				CLANG_WARN_DIRECT_OBJC_ISA_USAGE = YES_ERROR;
				CLANG_WARN_DOCUMENTATION_COMMENTS = YES;
				CLANG_WARN_EMPTY_BODY = YES;
				CLANG_WARN_ENUM_CONVERSION = YES;
				CLANG_WARN_INFINITE_RECURSION = YES;
				CLANG_WARN_INT_CONVERSION = YES;
				CLANG_WARN_NON_LITERAL_NULL_CONVERSION = YES;
				CLANG_WARN_OBJC_IMPLICIT_RETAIN_SELF = YES;
				CLANG_WARN_OBJC_LITERAL_CONVERSION = YES;
				CLANG_WARN_OBJC_ROOT_CLASS = YES_ERROR;
				CLANG_WARN_QUOTED_INCLUDE_IN_FRAMEWORK_HEADER = YES;
				CLANG_WARN_RANGE_LOOP_ANALYSIS = YES;
				CLANG_WARN_STRICT_PROTOTYPES = YES;
				CLANG_WARN_SUSPICIOUS_MOVE = YES;
				CLANG_WARN_UNGUARDED_AVAILABILITY = YES_AGGRESSIVE;
				CLANG_WARN_UNREACHABLE_CODE = YES;
				CLANG_WARN__DUPLICATE_METHOD_MATCH = YES;
				COPY_PHASE_STRIP = NO;
				DEAD_CODE_STRIPPING = YES;
				DEBUG_INFORMATION_FORMAT = "dwarf-with-dsym";
				ENABLE_NS_ASSERTIONS = NO;
				ENABLE_STRICT_OBJC_MSGSEND = YES;
				GCC_C_LANGUAGE_STANDARD = gnu11;
				GCC_NO_COMMON_BLOCKS = YES;
				GCC_WARN_64_TO_32_BIT_CONVERSION = YES;
				GCC_WARN_ABOUT_RETURN_TYPE = YES_ERROR;
				GCC_WARN_UNDECLARED_SELECTOR = YES;
				GCC_WARN_UNINITIALIZED_AUTOS = YES_AGGRESSIVE;
				GCC_WARN_UNUSED_FUNCTION = YES;
				GCC_WARN_UNUSED_VARIABLE = YES;
				MTL_ENABLE_DEBUG_INFO = NO;
				MTL_FAST_MATH = YES;
				SDKROOT = macosx;
				SWIFT_COMPILATION_MODE = wholemodule;
				SWIFT_OPTIMIZATION_LEVEL = "-O";
			};
			name = Release_Managed;
		};
		F4B068AF28882EA3003743BF /* Release_Managed */ = {
			isa = XCBuildConfiguration;
			baseConfigurationReference = F4B068B528882F5D003743BF /* AppEntitlements.xcconfig */;
			buildSettings = {
				ALWAYS_EMBED_SWIFT_STANDARD_LIBRARIES = YES;
				ASSETCATALOG_COMPILER_APPICON_NAME = AppIcon;
				ASSETCATALOG_COMPILER_GLOBAL_ACCENT_COLOR_NAME = AccentColor;
				CLANG_ENABLE_MODULES = YES;
				"CODE_SIGN_IDENTITY[sdk=macosx*]" = "Mac Developer";
				COMBINE_HIDPI_IMAGES = YES;
				DEVELOPMENT_ASSET_PATHS = "\"VirtualBuddy/Preview Content\"";
				DEVELOPMENT_TEAM = 8C7439RJLG;
				"DEVELOPMENT_TEAM[sdk=macosx*]" = 8C7439RJLG;
				ENABLE_HARDENED_RUNTIME = YES;
				ENABLE_PREVIEWS = YES;
				GENERATE_INFOPLIST_FILE = YES;
				INFOPLIST_FILE = VirtualBuddy/Info.plist;
				INFOPLIST_KEY_LSApplicationCategoryType = "public.app-category.developer-tools";
				INFOPLIST_KEY_NSHumanReadableCopyright = "© 2023 Buddy Software LTD";
				INFOPLIST_KEY_NSMicrophoneUsageDescription = "Enable audio input for your virtual machines. Without this permission, virtual machines won't be able to record any audio.";
				LD_RUNPATH_SEARCH_PATHS = (
					"$(inherited)",
					"@executable_path/../Frameworks",
				);
				OTHER_LDFLAGS = "";
				PRODUCT_BUNDLE_IDENTIFIER = "$(VB_BUNDLE_ID_PREFIX)codes.rambo.VirtualBuddy";
				PRODUCT_NAME = "$(TARGET_NAME)";
				"PROVISIONING_PROFILE_SPECIFIER[sdk=macosx*]" = "VirtualBuddy Dev Mid 2023 B";
				SWIFT_EMIT_LOC_STRINGS = YES;
				SWIFT_VERSION = 5.0;
			};
			name = Release_Managed;
		};
		F4B068B028882EA3003743BF /* Release_Managed */ = {
			isa = XCBuildConfiguration;
			buildSettings = {
				ASSETCATALOG_COMPILER_APPICON_NAME = AppIcon;
				ASSETCATALOG_COMPILER_GLOBAL_ACCENT_COLOR_NAME = AccentColor;
				CLANG_ENABLE_MODULES = YES;
				CODE_SIGN_ENTITLEMENTS = VirtualBuddyGuest/VirtualBuddyGuest.entitlements;
				CODE_SIGN_STYLE = Automatic;
				COMBINE_HIDPI_IMAGES = YES;
				DEVELOPMENT_ASSET_PATHS = "\"VirtualBuddyGuest/Preview Content\"";
				DEVELOPMENT_TEAM = 8C7439RJLG;
				ENABLE_HARDENED_RUNTIME = YES;
				ENABLE_PREVIEWS = YES;
				GENERATE_INFOPLIST_FILE = YES;
				INFOPLIST_FILE = "$(DERIVED_FILE_DIR)/VBGenerated-Info.plist";
				INFOPLIST_KEY_LSApplicationCategoryType = "public.app-category.utilities";
				INFOPLIST_KEY_LSUIElement = YES;
				INFOPLIST_KEY_NSHumanReadableCopyright = "";
				INFOPLIST_KEY_NSMainStoryboardFile = Main;
				INFOPLIST_KEY_NSMicrophoneUsageDescription = "Enable audio input for your virtual machines. Without this permission, virtual machines won't be able to record any audio.";
				LD_RUNPATH_SEARCH_PATHS = (
					"$(inherited)",
					"@executable_path/../Frameworks",
				);
				PRODUCT_BUNDLE_IDENTIFIER = "$(VB_BUNDLE_ID_PREFIX)codes.rambo.VirtualBuddyGuest";
				PRODUCT_NAME = "$(TARGET_NAME)";
				SKIP_INSTALL = YES;
				SWIFT_EMIT_LOC_STRINGS = YES;
				SWIFT_OBJC_BRIDGING_HEADER = "VirtualBuddyGuest/Dashboard/Support/VirtualBuddyGuest-Bridging-Header.h";
				SWIFT_VERSION = 5.0;
			};
			name = Release_Managed;
		};
		F4B068B128882EA3003743BF /* Release_Managed */ = {
			isa = XCBuildConfiguration;
			buildSettings = {
				CLANG_ENABLE_MODULES = YES;
				CODE_SIGN_STYLE = Automatic;
				COMBINE_HIDPI_IMAGES = YES;
				DEFINES_MODULE = YES;
				DEVELOPMENT_ASSET_PATHS = "VirtualCore/Source/Resources/Preview/Preview.vbvm VirtualCore/Source/Resources/Preview/Preview-Linux.vbvm";
				DYLIB_COMPATIBILITY_VERSION = 1;
				DYLIB_INSTALL_NAME_BASE = "@rpath";
				ENABLE_MODULE_VERIFIER = YES;
				GENERATE_INFOPLIST_FILE = YES;
				INSTALL_PATH = "$(LOCAL_LIBRARY_DIR)/Frameworks";
				LD_RUNPATH_SEARCH_PATHS = (
					"$(inherited)",
					"@executable_path/../Frameworks",
					"@loader_path/Frameworks",
				);
				MODULE_VERIFIER_SUPPORTED_LANGUAGES = "objective-c objective-c++";
				MODULE_VERIFIER_SUPPORTED_LANGUAGE_STANDARDS = "gnu11 gnu++17";
				OTHER_LDFLAGS = "-Wl,-U,_OBJC_CLASS_$__VZVirtualMachineStartOptions";
				PRODUCT_BUNDLE_IDENTIFIER = "$(VB_BUNDLE_ID_PREFIX)codes.rambo.VirtualCore";
				PRODUCT_NAME = "$(TARGET_NAME:c99extidentifier)";
				SKIP_INSTALL = YES;
				SWIFT_EMIT_LOC_STRINGS = YES;
				SWIFT_VERSION = 5.0;
			};
			name = Release_Managed;
		};
		F4B068B228882EA3003743BF /* Release_Managed */ = {
			isa = XCBuildConfiguration;
			buildSettings = {
				ASSETCATALOG_COMPILER_APPICON_NAME = AppIcon;
				CLANG_CXX_LANGUAGE_STANDARD = "gnu++20";
				CLANG_ENABLE_MODULES = YES;
				COMBINE_HIDPI_IMAGES = YES;
				DEFINES_MODULE = YES;
				DEVELOPMENT_ASSET_PATHS = "";
				DYLIB_COMPATIBILITY_VERSION = 1;
				DYLIB_INSTALL_NAME_BASE = "@rpath";
				ENABLE_MODULE_VERIFIER = YES;
				GENERATE_INFOPLIST_FILE = YES;
				INFOPLIST_KEY_NSHumanReadableCopyright = "";
				INSTALL_PATH = "$(LOCAL_LIBRARY_DIR)/Frameworks";
				LD_RUNPATH_SEARCH_PATHS = (
					"$(inherited)",
					"@executable_path/../Frameworks",
					"@loader_path/Frameworks",
				);
				MODULE_VERIFIER_SUPPORTED_LANGUAGES = "objective-c objective-c++";
				MODULE_VERIFIER_SUPPORTED_LANGUAGE_STANDARDS = "gnu11 gnu++20";
				PRODUCT_BUNDLE_IDENTIFIER = "$(VB_BUNDLE_ID_PREFIX)codes.rambo.VirtualUI";
				PRODUCT_NAME = "$(TARGET_NAME:c99extidentifier)";
				SKIP_INSTALL = YES;
				SWIFT_EMIT_LOC_STRINGS = YES;
				SWIFT_VERSION = 5.0;
			};
			name = Release_Managed;
		};
		F4B068B328882EA3003743BF /* Release_Managed */ = {
			isa = XCBuildConfiguration;
			buildSettings = {
				CLANG_ENABLE_MODULES = YES;
				CODE_SIGN_STYLE = Automatic;
				COMBINE_HIDPI_IMAGES = YES;
				DEFINES_MODULE = YES;
				DYLIB_COMPATIBILITY_VERSION = 1;
				DYLIB_INSTALL_NAME_BASE = "@rpath";
				ENABLE_MODULE_VERIFIER = YES;
				GENERATE_INFOPLIST_FILE = YES;
				INFOPLIST_KEY_NSHumanReadableCopyright = "";
				INSTALL_PATH = "$(LOCAL_LIBRARY_DIR)/Frameworks";
				LD_RUNPATH_SEARCH_PATHS = (
					"$(inherited)",
					"@executable_path/../Frameworks",
					"@loader_path/Frameworks",
				);
				MODULE_VERIFIER_SUPPORTED_LANGUAGES = "objective-c objective-c++";
				MODULE_VERIFIER_SUPPORTED_LANGUAGE_STANDARDS = "gnu11 gnu++17";
				OTHER_LDFLAGS = "";
				PRODUCT_BUNDLE_IDENTIFIER = "$(VB_BUNDLE_ID_PREFIX)codes.rambo.VirtualWormhole";
				PRODUCT_NAME = "$(TARGET_NAME:c99extidentifier)";
				SKIP_INSTALL = YES;
				SWIFT_EMIT_LOC_STRINGS = YES;
				SWIFT_VERSION = 5.0;
			};
			name = Release_Managed;
		};
		F4BE9C5B27FF052100B648F8 /* Debug */ = {
			isa = XCBuildConfiguration;
			baseConfigurationReference = F4C1224E280715F200D359E2 /* Main.xcconfig */;
			buildSettings = {
				ALWAYS_SEARCH_USER_PATHS = NO;
				ARCHS = arm64;
				ASSETCATALOG_COMPILER_GENERATE_SWIFT_ASSET_SYMBOL_EXTENSIONS = YES;
				CLANG_ANALYZER_NONNULL = YES;
				CLANG_ANALYZER_NUMBER_OBJECT_CONVERSION = YES_AGGRESSIVE;
				CLANG_CXX_LANGUAGE_STANDARD = "gnu++17";
				CLANG_ENABLE_MODULES = YES;
				CLANG_ENABLE_OBJC_ARC = YES;
				CLANG_ENABLE_OBJC_WEAK = YES;
				CLANG_WARN_BLOCK_CAPTURE_AUTORELEASING = YES;
				CLANG_WARN_BOOL_CONVERSION = YES;
				CLANG_WARN_COMMA = YES;
				CLANG_WARN_CONSTANT_CONVERSION = YES;
				CLANG_WARN_DEPRECATED_OBJC_IMPLEMENTATIONS = YES;
				CLANG_WARN_DIRECT_OBJC_ISA_USAGE = YES_ERROR;
				CLANG_WARN_DOCUMENTATION_COMMENTS = YES;
				CLANG_WARN_EMPTY_BODY = YES;
				CLANG_WARN_ENUM_CONVERSION = YES;
				CLANG_WARN_INFINITE_RECURSION = YES;
				CLANG_WARN_INT_CONVERSION = YES;
				CLANG_WARN_NON_LITERAL_NULL_CONVERSION = YES;
				CLANG_WARN_OBJC_IMPLICIT_RETAIN_SELF = YES;
				CLANG_WARN_OBJC_LITERAL_CONVERSION = YES;
				CLANG_WARN_OBJC_ROOT_CLASS = YES_ERROR;
				CLANG_WARN_QUOTED_INCLUDE_IN_FRAMEWORK_HEADER = YES;
				CLANG_WARN_RANGE_LOOP_ANALYSIS = YES;
				CLANG_WARN_STRICT_PROTOTYPES = YES;
				CLANG_WARN_SUSPICIOUS_MOVE = YES;
				CLANG_WARN_UNGUARDED_AVAILABILITY = YES_AGGRESSIVE;
				CLANG_WARN_UNREACHABLE_CODE = YES;
				CLANG_WARN__DUPLICATE_METHOD_MATCH = YES;
				COPY_PHASE_STRIP = NO;
				DEAD_CODE_STRIPPING = YES;
				DEBUG_INFORMATION_FORMAT = dwarf;
				ENABLE_STRICT_OBJC_MSGSEND = YES;
				ENABLE_TESTABILITY = YES;
				GCC_C_LANGUAGE_STANDARD = gnu11;
				GCC_DYNAMIC_NO_PIC = NO;
				GCC_NO_COMMON_BLOCKS = YES;
				GCC_OPTIMIZATION_LEVEL = 0;
				GCC_PREPROCESSOR_DEFINITIONS = (
					"DEBUG=1",
					"$(inherited)",
				);
				GCC_WARN_64_TO_32_BIT_CONVERSION = YES;
				GCC_WARN_ABOUT_RETURN_TYPE = YES_ERROR;
				GCC_WARN_UNDECLARED_SELECTOR = YES;
				GCC_WARN_UNINITIALIZED_AUTOS = YES_AGGRESSIVE;
				GCC_WARN_UNUSED_FUNCTION = YES;
				GCC_WARN_UNUSED_VARIABLE = YES;
				MTL_ENABLE_DEBUG_INFO = INCLUDE_SOURCE;
				MTL_FAST_MATH = YES;
				ONLY_ACTIVE_ARCH = YES;
				SDKROOT = macosx;
				SWIFT_ACTIVE_COMPILATION_CONDITIONS = DEBUG;
				SWIFT_OPTIMIZATION_LEVEL = "-Onone";
			};
			name = Debug;
		};
		F4BE9C5C27FF052100B648F8 /* Release */ = {
			isa = XCBuildConfiguration;
			baseConfigurationReference = F4C1224E280715F200D359E2 /* Main.xcconfig */;
			buildSettings = {
				ALWAYS_SEARCH_USER_PATHS = NO;
				ARCHS = arm64;
				ASSETCATALOG_COMPILER_GENERATE_SWIFT_ASSET_SYMBOL_EXTENSIONS = YES;
				CLANG_ANALYZER_NONNULL = YES;
				CLANG_ANALYZER_NUMBER_OBJECT_CONVERSION = YES_AGGRESSIVE;
				CLANG_CXX_LANGUAGE_STANDARD = "gnu++17";
				CLANG_ENABLE_MODULES = YES;
				CLANG_ENABLE_OBJC_ARC = YES;
				CLANG_ENABLE_OBJC_WEAK = YES;
				CLANG_WARN_BLOCK_CAPTURE_AUTORELEASING = YES;
				CLANG_WARN_BOOL_CONVERSION = YES;
				CLANG_WARN_COMMA = YES;
				CLANG_WARN_CONSTANT_CONVERSION = YES;
				CLANG_WARN_DEPRECATED_OBJC_IMPLEMENTATIONS = YES;
				CLANG_WARN_DIRECT_OBJC_ISA_USAGE = YES_ERROR;
				CLANG_WARN_DOCUMENTATION_COMMENTS = YES;
				CLANG_WARN_EMPTY_BODY = YES;
				CLANG_WARN_ENUM_CONVERSION = YES;
				CLANG_WARN_INFINITE_RECURSION = YES;
				CLANG_WARN_INT_CONVERSION = YES;
				CLANG_WARN_NON_LITERAL_NULL_CONVERSION = YES;
				CLANG_WARN_OBJC_IMPLICIT_RETAIN_SELF = YES;
				CLANG_WARN_OBJC_LITERAL_CONVERSION = YES;
				CLANG_WARN_OBJC_ROOT_CLASS = YES_ERROR;
				CLANG_WARN_QUOTED_INCLUDE_IN_FRAMEWORK_HEADER = YES;
				CLANG_WARN_RANGE_LOOP_ANALYSIS = YES;
				CLANG_WARN_STRICT_PROTOTYPES = YES;
				CLANG_WARN_SUSPICIOUS_MOVE = YES;
				CLANG_WARN_UNGUARDED_AVAILABILITY = YES_AGGRESSIVE;
				CLANG_WARN_UNREACHABLE_CODE = YES;
				CLANG_WARN__DUPLICATE_METHOD_MATCH = YES;
				COPY_PHASE_STRIP = NO;
				DEAD_CODE_STRIPPING = YES;
				DEBUG_INFORMATION_FORMAT = "dwarf-with-dsym";
				ENABLE_NS_ASSERTIONS = NO;
				ENABLE_STRICT_OBJC_MSGSEND = YES;
				GCC_C_LANGUAGE_STANDARD = gnu11;
				GCC_NO_COMMON_BLOCKS = YES;
				GCC_WARN_64_TO_32_BIT_CONVERSION = YES;
				GCC_WARN_ABOUT_RETURN_TYPE = YES_ERROR;
				GCC_WARN_UNDECLARED_SELECTOR = YES;
				GCC_WARN_UNINITIALIZED_AUTOS = YES_AGGRESSIVE;
				GCC_WARN_UNUSED_FUNCTION = YES;
				GCC_WARN_UNUSED_VARIABLE = YES;
				MTL_ENABLE_DEBUG_INFO = NO;
				MTL_FAST_MATH = YES;
				SDKROOT = macosx;
				SWIFT_COMPILATION_MODE = wholemodule;
				SWIFT_OPTIMIZATION_LEVEL = "-O";
			};
			name = Release;
		};
		F4BE9C5E27FF052100B648F8 /* Debug */ = {
			isa = XCBuildConfiguration;
			baseConfigurationReference = F4B068B528882F5D003743BF /* AppEntitlements.xcconfig */;
			buildSettings = {
				ALWAYS_EMBED_SWIFT_STANDARD_LIBRARIES = YES;
				ASSETCATALOG_COMPILER_APPICON_NAME = AppIcon;
				ASSETCATALOG_COMPILER_GLOBAL_ACCENT_COLOR_NAME = AccentColor;
				CLANG_ENABLE_MODULES = YES;
				COMBINE_HIDPI_IMAGES = YES;
				DEVELOPMENT_ASSET_PATHS = "\"VirtualBuddy/Preview Content\"";
				DEVELOPMENT_TEAM = 8C7439RJLG;
				ENABLE_HARDENED_RUNTIME = YES;
				ENABLE_PREVIEWS = YES;
				GENERATE_INFOPLIST_FILE = YES;
				INFOPLIST_FILE = VirtualBuddy/Info.plist;
				INFOPLIST_KEY_LSApplicationCategoryType = "public.app-category.developer-tools";
				INFOPLIST_KEY_NSHumanReadableCopyright = "© 2023 Buddy Software LTD";
				INFOPLIST_KEY_NSMicrophoneUsageDescription = "Enable audio input for your virtual machines. Without this permission, virtual machines won't be able to record any audio.";
				LD_RUNPATH_SEARCH_PATHS = (
					"$(inherited)",
					"@executable_path/../Frameworks",
				);
				OTHER_LDFLAGS = "";
				PRODUCT_BUNDLE_IDENTIFIER = "$(VB_BUNDLE_ID_PREFIX)codes.rambo.VirtualBuddy";
				PRODUCT_NAME = "$(TARGET_NAME)";
				SWIFT_EMIT_LOC_STRINGS = YES;
				SWIFT_OPTIMIZATION_LEVEL = "-Onone";
				SWIFT_VERSION = 5.0;
			};
			name = Debug;
		};
		F4BE9C5F27FF052100B648F8 /* Release */ = {
			isa = XCBuildConfiguration;
			baseConfigurationReference = F4B068B528882F5D003743BF /* AppEntitlements.xcconfig */;
			buildSettings = {
				ALWAYS_EMBED_SWIFT_STANDARD_LIBRARIES = YES;
				ASSETCATALOG_COMPILER_APPICON_NAME = AppIcon;
				ASSETCATALOG_COMPILER_GLOBAL_ACCENT_COLOR_NAME = AccentColor;
				CLANG_ENABLE_MODULES = YES;
				COMBINE_HIDPI_IMAGES = YES;
				DEVELOPMENT_ASSET_PATHS = "\"VirtualBuddy/Preview Content\"";
				DEVELOPMENT_TEAM = 8C7439RJLG;
				ENABLE_HARDENED_RUNTIME = YES;
				ENABLE_PREVIEWS = YES;
				GENERATE_INFOPLIST_FILE = YES;
				INFOPLIST_FILE = VirtualBuddy/Info.plist;
				INFOPLIST_KEY_LSApplicationCategoryType = "public.app-category.developer-tools";
				INFOPLIST_KEY_NSHumanReadableCopyright = "© 2023 Buddy Software LTD";
				INFOPLIST_KEY_NSMicrophoneUsageDescription = "Enable audio input for your virtual machines. Without this permission, virtual machines won't be able to record any audio.";
				LD_RUNPATH_SEARCH_PATHS = (
					"$(inherited)",
					"@executable_path/../Frameworks",
				);
				OTHER_LDFLAGS = "";
				PRODUCT_BUNDLE_IDENTIFIER = "$(VB_BUNDLE_ID_PREFIX)codes.rambo.VirtualBuddy";
				PRODUCT_NAME = "$(TARGET_NAME)";
				SWIFT_EMIT_LOC_STRINGS = YES;
				SWIFT_VERSION = 5.0;
			};
			name = Release;
		};
		F4BE9C6E27FF053A00B648F8 /* Debug */ = {
			isa = XCBuildConfiguration;
			buildSettings = {
				CLANG_ENABLE_MODULES = YES;
				CODE_SIGN_STYLE = Automatic;
				COMBINE_HIDPI_IMAGES = YES;
				DEFINES_MODULE = YES;
				DEVELOPMENT_ASSET_PATHS = "VirtualCore/Source/Resources/Preview/Preview.vbvm VirtualCore/Source/Resources/Preview/Preview-Linux.vbvm";
				DYLIB_COMPATIBILITY_VERSION = 1;
				DYLIB_INSTALL_NAME_BASE = "@rpath";
				ENABLE_MODULE_VERIFIER = YES;
				GENERATE_INFOPLIST_FILE = YES;
				INSTALL_PATH = "$(LOCAL_LIBRARY_DIR)/Frameworks";
				LD_RUNPATH_SEARCH_PATHS = (
					"$(inherited)",
					"@executable_path/../Frameworks",
					"@loader_path/Frameworks",
				);
				MODULE_VERIFIER_SUPPORTED_LANGUAGES = "objective-c objective-c++";
				MODULE_VERIFIER_SUPPORTED_LANGUAGE_STANDARDS = "gnu11 gnu++17";
				OTHER_LDFLAGS = "-Wl,-U,_OBJC_CLASS_$__VZVirtualMachineStartOptions";
				PRODUCT_BUNDLE_IDENTIFIER = "$(VB_BUNDLE_ID_PREFIX)codes.rambo.VirtualCore";
				PRODUCT_NAME = "$(TARGET_NAME:c99extidentifier)";
				SKIP_INSTALL = YES;
				SWIFT_EMIT_LOC_STRINGS = YES;
				SWIFT_OPTIMIZATION_LEVEL = "-Onone";
				SWIFT_VERSION = 5.0;
			};
			name = Debug;
		};
		F4BE9C6F27FF053A00B648F8 /* Release */ = {
			isa = XCBuildConfiguration;
			buildSettings = {
				CLANG_ENABLE_MODULES = YES;
				CODE_SIGN_STYLE = Automatic;
				COMBINE_HIDPI_IMAGES = YES;
				DEFINES_MODULE = YES;
				DEVELOPMENT_ASSET_PATHS = "VirtualCore/Source/Resources/Preview/Preview.vbvm VirtualCore/Source/Resources/Preview/Preview-Linux.vbvm";
				DYLIB_COMPATIBILITY_VERSION = 1;
				DYLIB_INSTALL_NAME_BASE = "@rpath";
				ENABLE_MODULE_VERIFIER = YES;
				GENERATE_INFOPLIST_FILE = YES;
				INSTALL_PATH = "$(LOCAL_LIBRARY_DIR)/Frameworks";
				LD_RUNPATH_SEARCH_PATHS = (
					"$(inherited)",
					"@executable_path/../Frameworks",
					"@loader_path/Frameworks",
				);
				MODULE_VERIFIER_SUPPORTED_LANGUAGES = "objective-c objective-c++";
				MODULE_VERIFIER_SUPPORTED_LANGUAGE_STANDARDS = "gnu11 gnu++17";
				OTHER_LDFLAGS = "-Wl,-U,_OBJC_CLASS_$__VZVirtualMachineStartOptions";
				PRODUCT_BUNDLE_IDENTIFIER = "$(VB_BUNDLE_ID_PREFIX)codes.rambo.VirtualCore";
				PRODUCT_NAME = "$(TARGET_NAME:c99extidentifier)";
				SKIP_INSTALL = YES;
				SWIFT_EMIT_LOC_STRINGS = YES;
				SWIFT_VERSION = 5.0;
			};
			name = Release;
		};
		F4C189E82848F59F00335EC7 /* Debug */ = {
			isa = XCBuildConfiguration;
			buildSettings = {
				CLANG_ENABLE_MODULES = YES;
				CODE_SIGN_STYLE = Automatic;
				COMBINE_HIDPI_IMAGES = YES;
				DEFINES_MODULE = YES;
				DYLIB_COMPATIBILITY_VERSION = 1;
				DYLIB_INSTALL_NAME_BASE = "@rpath";
				ENABLE_MODULE_VERIFIER = YES;
				GENERATE_INFOPLIST_FILE = YES;
				INFOPLIST_KEY_NSHumanReadableCopyright = "";
				INSTALL_PATH = "$(LOCAL_LIBRARY_DIR)/Frameworks";
				LD_RUNPATH_SEARCH_PATHS = (
					"$(inherited)",
					"@executable_path/../Frameworks",
					"@loader_path/Frameworks",
				);
				MODULE_VERIFIER_SUPPORTED_LANGUAGES = "objective-c objective-c++";
				MODULE_VERIFIER_SUPPORTED_LANGUAGE_STANDARDS = "gnu11 gnu++17";
				OTHER_LDFLAGS = "";
				PRODUCT_BUNDLE_IDENTIFIER = "$(VB_BUNDLE_ID_PREFIX)codes.rambo.VirtualWormhole";
				PRODUCT_NAME = "$(TARGET_NAME:c99extidentifier)";
				SKIP_INSTALL = YES;
				SWIFT_EMIT_LOC_STRINGS = YES;
				SWIFT_OPTIMIZATION_LEVEL = "-Onone";
				SWIFT_VERSION = 5.0;
			};
			name = Debug;
		};
		F4C189EA2848F59F00335EC7 /* Release */ = {
			isa = XCBuildConfiguration;
			buildSettings = {
				CLANG_ENABLE_MODULES = YES;
				CODE_SIGN_STYLE = Automatic;
				COMBINE_HIDPI_IMAGES = YES;
				DEFINES_MODULE = YES;
				DYLIB_COMPATIBILITY_VERSION = 1;
				DYLIB_INSTALL_NAME_BASE = "@rpath";
				ENABLE_MODULE_VERIFIER = YES;
				GENERATE_INFOPLIST_FILE = YES;
				INFOPLIST_KEY_NSHumanReadableCopyright = "";
				INSTALL_PATH = "$(LOCAL_LIBRARY_DIR)/Frameworks";
				LD_RUNPATH_SEARCH_PATHS = (
					"$(inherited)",
					"@executable_path/../Frameworks",
					"@loader_path/Frameworks",
				);
				MODULE_VERIFIER_SUPPORTED_LANGUAGES = "objective-c objective-c++";
				MODULE_VERIFIER_SUPPORTED_LANGUAGE_STANDARDS = "gnu11 gnu++17";
				OTHER_LDFLAGS = "";
				PRODUCT_BUNDLE_IDENTIFIER = "$(VB_BUNDLE_ID_PREFIX)codes.rambo.VirtualWormhole";
				PRODUCT_NAME = "$(TARGET_NAME:c99extidentifier)";
				SKIP_INSTALL = YES;
				SWIFT_EMIT_LOC_STRINGS = YES;
				SWIFT_VERSION = 5.0;
			};
			name = Release;
		};
		F4C18A4F28491B8500335EC7 /* Debug */ = {
			isa = XCBuildConfiguration;
			buildSettings = {
				ASSETCATALOG_COMPILER_APPICON_NAME = AppIcon;
				ASSETCATALOG_COMPILER_GLOBAL_ACCENT_COLOR_NAME = AccentColor;
				CLANG_ENABLE_MODULES = YES;
				CODE_SIGN_ENTITLEMENTS = VirtualBuddyGuest/VirtualBuddyGuest.entitlements;
				CODE_SIGN_STYLE = Automatic;
				COMBINE_HIDPI_IMAGES = YES;
				DEVELOPMENT_ASSET_PATHS = "\"VirtualBuddyGuest/Preview Content\"";
				DEVELOPMENT_TEAM = 8C7439RJLG;
				ENABLE_HARDENED_RUNTIME = YES;
				ENABLE_PREVIEWS = YES;
				GENERATE_INFOPLIST_FILE = YES;
				INFOPLIST_FILE = "$(DERIVED_FILE_DIR)/VBGenerated-Info.plist";
				INFOPLIST_KEY_LSApplicationCategoryType = "public.app-category.utilities";
				INFOPLIST_KEY_LSUIElement = YES;
				INFOPLIST_KEY_NSHumanReadableCopyright = "";
				INFOPLIST_KEY_NSMainStoryboardFile = Main;
				INFOPLIST_KEY_NSMicrophoneUsageDescription = "Enable audio input for your virtual machines. Without this permission, virtual machines won't be able to record any audio.";
				LD_RUNPATH_SEARCH_PATHS = (
					"$(inherited)",
					"@executable_path/../Frameworks",
				);
				PRODUCT_BUNDLE_IDENTIFIER = "$(VB_BUNDLE_ID_PREFIX)codes.rambo.VirtualBuddyGuest";
				PRODUCT_NAME = "$(TARGET_NAME)";
				SKIP_INSTALL = YES;
				SWIFT_EMIT_LOC_STRINGS = YES;
				SWIFT_OBJC_BRIDGING_HEADER = "VirtualBuddyGuest/Dashboard/Support/VirtualBuddyGuest-Bridging-Header.h";
				SWIFT_OPTIMIZATION_LEVEL = "-Onone";
				SWIFT_VERSION = 5.0;
			};
			name = Debug;
		};
		F4C18A5128491B8500335EC7 /* Release */ = {
			isa = XCBuildConfiguration;
			buildSettings = {
				ASSETCATALOG_COMPILER_APPICON_NAME = AppIcon;
				ASSETCATALOG_COMPILER_GLOBAL_ACCENT_COLOR_NAME = AccentColor;
				CLANG_ENABLE_MODULES = YES;
				CODE_SIGN_ENTITLEMENTS = VirtualBuddyGuest/VirtualBuddyGuest.entitlements;
				CODE_SIGN_STYLE = Automatic;
				COMBINE_HIDPI_IMAGES = YES;
				DEVELOPMENT_ASSET_PATHS = "\"VirtualBuddyGuest/Preview Content\"";
				DEVELOPMENT_TEAM = 8C7439RJLG;
				ENABLE_HARDENED_RUNTIME = YES;
				ENABLE_PREVIEWS = YES;
				GENERATE_INFOPLIST_FILE = YES;
				INFOPLIST_FILE = "$(DERIVED_FILE_DIR)/VBGenerated-Info.plist";
				INFOPLIST_KEY_LSApplicationCategoryType = "public.app-category.utilities";
				INFOPLIST_KEY_LSUIElement = YES;
				INFOPLIST_KEY_NSHumanReadableCopyright = "";
				INFOPLIST_KEY_NSMainStoryboardFile = Main;
				INFOPLIST_KEY_NSMicrophoneUsageDescription = "Enable audio input for your virtual machines. Without this permission, virtual machines won't be able to record any audio.";
				LD_RUNPATH_SEARCH_PATHS = (
					"$(inherited)",
					"@executable_path/../Frameworks",
				);
				PRODUCT_BUNDLE_IDENTIFIER = "$(VB_BUNDLE_ID_PREFIX)codes.rambo.VirtualBuddyGuest";
				PRODUCT_NAME = "$(TARGET_NAME)";
				SKIP_INSTALL = YES;
				SWIFT_EMIT_LOC_STRINGS = YES;
				SWIFT_OBJC_BRIDGING_HEADER = "VirtualBuddyGuest/Dashboard/Support/VirtualBuddyGuest-Bridging-Header.h";
				SWIFT_VERSION = 5.0;
			};
			name = Release;
		};
		F4D305A429B8DB700006E748 /* Debug */ = {
			isa = XCBuildConfiguration;
			buildSettings = {
				CLANG_CXX_LANGUAGE_STANDARD = "gnu++20";
				CODE_SIGN_STYLE = Automatic;
				CURRENT_PROJECT_VERSION = 1;
				DEVELOPMENT_TEAM = 8C7439RJLG;
				GENERATE_INFOPLIST_FILE = YES;
				MARKETING_VERSION = 1.0;
				PRODUCT_BUNDLE_IDENTIFIER = codes.rambo.VirtualWormholeTests;
				PRODUCT_NAME = "$(TARGET_NAME)";
				SWIFT_EMIT_LOC_STRINGS = NO;
				SWIFT_VERSION = 5.0;
			};
			name = Debug;
		};
		F4D305A529B8DB700006E748 /* Debug_Managed */ = {
			isa = XCBuildConfiguration;
			buildSettings = {
				CLANG_CXX_LANGUAGE_STANDARD = "gnu++20";
				CODE_SIGN_STYLE = Automatic;
				CURRENT_PROJECT_VERSION = 1;
				DEVELOPMENT_TEAM = 8C7439RJLG;
				GENERATE_INFOPLIST_FILE = YES;
				MARKETING_VERSION = 1.0;
				PRODUCT_BUNDLE_IDENTIFIER = codes.rambo.VirtualWormholeTests;
				PRODUCT_NAME = "$(TARGET_NAME)";
				SWIFT_EMIT_LOC_STRINGS = NO;
				SWIFT_VERSION = 5.0;
			};
			name = Debug_Managed;
		};
		F4D305A629B8DB700006E748 /* Release */ = {
			isa = XCBuildConfiguration;
			buildSettings = {
				CLANG_CXX_LANGUAGE_STANDARD = "gnu++20";
				CODE_SIGN_STYLE = Automatic;
				CURRENT_PROJECT_VERSION = 1;
				DEVELOPMENT_TEAM = 8C7439RJLG;
				GENERATE_INFOPLIST_FILE = YES;
				MARKETING_VERSION = 1.0;
				PRODUCT_BUNDLE_IDENTIFIER = codes.rambo.VirtualWormholeTests;
				PRODUCT_NAME = "$(TARGET_NAME)";
				SWIFT_EMIT_LOC_STRINGS = NO;
				SWIFT_VERSION = 5.0;
			};
			name = Release;
		};
		F4D305A729B8DB700006E748 /* Release_Managed */ = {
			isa = XCBuildConfiguration;
			buildSettings = {
				CLANG_CXX_LANGUAGE_STANDARD = "gnu++20";
				CODE_SIGN_STYLE = Automatic;
				CURRENT_PROJECT_VERSION = 1;
				DEVELOPMENT_TEAM = 8C7439RJLG;
				GENERATE_INFOPLIST_FILE = YES;
				MARKETING_VERSION = 1.0;
				PRODUCT_BUNDLE_IDENTIFIER = codes.rambo.VirtualWormholeTests;
				PRODUCT_NAME = "$(TARGET_NAME)";
				SWIFT_EMIT_LOC_STRINGS = NO;
				SWIFT_VERSION = 5.0;
			};
			name = Release_Managed;
		};
/* End XCBuildConfiguration section */

/* Begin XCConfigurationList section */
		F41369B729918576002CE8D3 /* Build configuration list for PBXNativeTarget "VirtualBuddyGuestHelper" */ = {
			isa = XCConfigurationList;
			buildConfigurations = (
				F41369B829918576002CE8D3 /* Debug */,
				F41369B929918576002CE8D3 /* Debug_Managed */,
				F41369BA29918576002CE8D3 /* Release */,
				F41369BB29918576002CE8D3 /* Release_Managed */,
			);
			defaultConfigurationIsVisible = 0;
			defaultConfigurationName = Release;
		};
		F43B01212AD858FE00164CD1 /* Build configuration list for PBXNativeTarget "DeepLinkSecurity" */ = {
			isa = XCConfigurationList;
			buildConfigurations = (
				F43B011D2AD858FE00164CD1 /* Debug */,
				F43B011E2AD858FE00164CD1 /* Debug_Managed */,
				F43B011F2AD858FE00164CD1 /* Release */,
				F43B01202AD858FE00164CD1 /* Release_Managed */,
			);
			defaultConfigurationIsVisible = 0;
			defaultConfigurationName = Release;
		};
		F498AD082884BF13006F1C00 /* Build configuration list for PBXNativeTarget "VirtualUI" */ = {
			isa = XCConfigurationList;
			buildConfigurations = (
				F498AD062884BF13006F1C00 /* Debug */,
				F4B068AC28882E9A003743BF /* Debug_Managed */,
				F498AD072884BF13006F1C00 /* Release */,
				F4B068B228882EA3003743BF /* Release_Managed */,
			);
			defaultConfigurationIsVisible = 0;
			defaultConfigurationName = Release;
		};
		F4BE9C4927FF052100B648F8 /* Build configuration list for PBXProject "VirtualBuddy" */ = {
			isa = XCConfigurationList;
			buildConfigurations = (
				F4BE9C5B27FF052100B648F8 /* Debug */,
				F4B068A828882E9A003743BF /* Debug_Managed */,
				F4BE9C5C27FF052100B648F8 /* Release */,
				F4B068AE28882EA3003743BF /* Release_Managed */,
			);
			defaultConfigurationIsVisible = 0;
			defaultConfigurationName = Release;
		};
		F4BE9C5D27FF052100B648F8 /* Build configuration list for PBXNativeTarget "VirtualBuddy" */ = {
			isa = XCConfigurationList;
			buildConfigurations = (
				F4BE9C5E27FF052100B648F8 /* Debug */,
				F4B068A928882E9A003743BF /* Debug_Managed */,
				F4BE9C5F27FF052100B648F8 /* Release */,
				F4B068AF28882EA3003743BF /* Release_Managed */,
			);
			defaultConfigurationIsVisible = 0;
			defaultConfigurationName = Release;
		};
		F4BE9C6D27FF053A00B648F8 /* Build configuration list for PBXNativeTarget "VirtualCore" */ = {
			isa = XCConfigurationList;
			buildConfigurations = (
				F4BE9C6E27FF053A00B648F8 /* Debug */,
				F4B068AB28882E9A003743BF /* Debug_Managed */,
				F4BE9C6F27FF053A00B648F8 /* Release */,
				F4B068B128882EA3003743BF /* Release_Managed */,
			);
			defaultConfigurationIsVisible = 0;
			defaultConfigurationName = Release;
		};
		F4C189EB2848F59F00335EC7 /* Build configuration list for PBXNativeTarget "VirtualWormhole" */ = {
			isa = XCConfigurationList;
			buildConfigurations = (
				F4C189E82848F59F00335EC7 /* Debug */,
				F4B068AD28882E9A003743BF /* Debug_Managed */,
				F4C189EA2848F59F00335EC7 /* Release */,
				F4B068B328882EA3003743BF /* Release_Managed */,
			);
			defaultConfigurationIsVisible = 0;
			defaultConfigurationName = Release;
		};
		F4C18A4E28491B8500335EC7 /* Build configuration list for PBXNativeTarget "VirtualBuddyGuest" */ = {
			isa = XCConfigurationList;
			buildConfigurations = (
				F4C18A4F28491B8500335EC7 /* Debug */,
				F4B068AA28882E9A003743BF /* Debug_Managed */,
				F4C18A5128491B8500335EC7 /* Release */,
				F4B068B028882EA3003743BF /* Release_Managed */,
			);
			defaultConfigurationIsVisible = 0;
			defaultConfigurationName = Release;
		};
		F4D305A329B8DB700006E748 /* Build configuration list for PBXNativeTarget "VirtualWormholeTests" */ = {
			isa = XCConfigurationList;
			buildConfigurations = (
				F4D305A429B8DB700006E748 /* Debug */,
				F4D305A529B8DB700006E748 /* Debug_Managed */,
				F4D305A629B8DB700006E748 /* Release */,
				F4D305A729B8DB700006E748 /* Release_Managed */,
			);
			defaultConfigurationIsVisible = 0;
			defaultConfigurationName = Release;
		};
/* End XCConfigurationList section */

/* Begin XCRemoteSwiftPackageReference section */
		F43B01452AD85A7D00164CD1 /* XCRemoteSwiftPackageReference "URLQueryItemCoder" */ = {
			isa = XCRemoteSwiftPackageReference;
			repositoryURL = "https://github.com/kylehughes/URLQueryItemCoder.git";
			requirement = {
				kind = upToNextMajorVersion;
				minimumVersion = 1.0.0;
			};
		};
		F4D0F71628674E4B004D5782 /* XCRemoteSwiftPackageReference "Sparkle" */ = {
			isa = XCRemoteSwiftPackageReference;
			repositoryURL = "https://github.com/sparkle-project/Sparkle";
			requirement = {
				kind = upToNextMajorVersion;
				minimumVersion = 2.0.0;
			};
		};
/* End XCRemoteSwiftPackageReference section */

/* Begin XCSwiftPackageProductDependency section */
		F43B01462AD85A7D00164CD1 /* URLQueryItemCoder */ = {
			isa = XCSwiftPackageProductDependency;
			package = F43B01452AD85A7D00164CD1 /* XCRemoteSwiftPackageReference "URLQueryItemCoder" */;
			productName = URLQueryItemCoder;
		};
		F4D0F71728674E4B004D5782 /* Sparkle */ = {
			isa = XCSwiftPackageProductDependency;
			package = F4D0F71628674E4B004D5782 /* XCRemoteSwiftPackageReference "Sparkle" */;
			productName = Sparkle;
		};
/* End XCSwiftPackageProductDependency section */
	};
	rootObject = F4BE9C4627FF052100B648F8 /* Project object */;
}<|MERGE_RESOLUTION|>--- conflicted
+++ resolved
@@ -1961,11 +1961,8 @@
 				F4A21BF228032FD8001072B8 /* VMLibraryController.swift in Sources */,
 				F485B91F2BB2F4AC004B3C2B /* Bundle+Version.swift in Sources */,
 				F49A68E12884917E00A17582 /* ConfigurationModels.swift in Sources */,
-<<<<<<< HEAD
 				F485B91D2BB2F0D9004B3C2B /* ProcessInfo+ECID.swift in Sources */,
-=======
 				F4E7DF8B2BB3141F00C459FC /* VZGraphicsDisplay+Screenshot.m in Sources */,
->>>>>>> fcf603c7
 				F4C237502888AF67001FF286 /* LogStreamer.swift in Sources */,
 				F4F9B41A284CE37C00F21737 /* Logging.swift in Sources */,
 				F4B5C5D728870619005AA632 /* ConfigurationModels+Validation.swift in Sources */,
