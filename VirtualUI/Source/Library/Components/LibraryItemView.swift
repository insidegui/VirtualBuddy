--- conflicted
+++ resolved
@@ -124,17 +124,6 @@
         .task(id: vm.name) { self.name = vm.name }
     }
 
-<<<<<<< HEAD
-            do {
-                try library.rename(vm, to: newName)
-            } catch {
-                NSAlert(error: error).runModal()
-            }
-        }
-        .onChange(of: vm.name) { [vm] updatedName in
-            guard updatedName != vm.name else { return }
-            self.name = updatedName
-=======
     private func rename(_ newName: String) {
         guard newName != vm.name else { return }
 
@@ -142,7 +131,6 @@
             try library.rename(vm, to: name)
         } catch {
             NSAlert(error: error).runModal()
->>>>>>> 47662af5
         }
     }
 
