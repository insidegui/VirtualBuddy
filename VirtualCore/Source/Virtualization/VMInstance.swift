--- conflicted
+++ resolved
@@ -394,9 +394,6 @@
         }
     }
 
-<<<<<<< HEAD
-    func ensureVM() throws -> VZVirtualMachine {
-=======
     @available(macOS 14.0, *)
     private func runSavedStateMigrationIfNeeded(for package: VBSavedStatePackage) async throws {
         guard package.needsStorageCloneMigration else { return }
@@ -439,8 +436,7 @@
         return true
     }
 
-    private func ensureVM() throws -> VZVirtualMachine {
->>>>>>> 41931a80
+    func ensureVM() throws -> VZVirtualMachine {
         guard let vm = _virtualMachine else {
             let e = Failure("The virtual machine instance is not available.")
 
